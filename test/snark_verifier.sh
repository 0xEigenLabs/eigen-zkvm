--- conflicted
+++ resolved
@@ -53,19 +53,11 @@
     fi
 
     if [ $first_run = "true" ]; then
-<<<<<<< HEAD
-        $ZKIT groth16_setup -c $CURVE --r1cs_file $WORK_DIR/$CIRCUIT_NAME.r1cs_file -p $WORK_DIR/g16.zkey -v $WORK_DIR/verification_key.bin
-    fi
-
-    echo "2. groth16 fullprove"
-    $ZKIT groth16_prove -c $CURVE --r1cs_file $WORK_DIR/$CIRCUIT_NAME.r1cs_file -w $WORK_DIR/$CIRCUIT_NAME"_js"/$CIRCUIT_NAME.wasm -p $WORK_DIR/g16.zkey -i $SNARK_INPUT --input $WORK_DIR/public_input.bin --proof $WORK_DIR/proof.bin
-=======
         $ZKIT groth16_setup -c $CURVE --r1cs $WORK_DIR/$CIRCUIT_NAME.r1cs -p $WORK_DIR/g16.zkey -v $WORK_DIR/verification_key.json
     fi
 
     echo "2. groth16 fullprove"
     $ZKIT groth16_prove -c $CURVE --r1cs $WORK_DIR/$CIRCUIT_NAME.r1cs -w $WORK_DIR/$CIRCUIT_NAME"_js"/$CIRCUIT_NAME.wasm -p $WORK_DIR/g16.zkey -i $SNARK_INPUT --public-input $WORK_DIR/public_input.json --proof $WORK_DIR/proof.json
->>>>>>> 6ef34483
 
     if [ $first_run = "true" ]; then
         echo "4. verify groth16 proof"
@@ -96,8 +88,8 @@
     
      if [ ! -f "$WORK_DIR/fflonk.zkey" ]; then
         echo "1. generate groth16 zkey"
-        # nohup snarkjs ffs $WORK_DIR/$CIRCUIT_NAME.r1cs_file  $BIG_SRS $WORK_DIR/fflonk.zkey &
-        $SNARKJS ffs $WORK_DIR/$CIRCUIT_NAME.r1cs_file  $BIG_SRS $WORK_DIR/fflonk.zkey
+        # nohup snarkjs ffs $WORK_DIR/$CIRCUIT_NAME.r1cs  $BIG_SRS $WORK_DIR/fflonk.zkey &
+        $SNARKJS ffs $WORK_DIR/$CIRCUIT_NAME.r1cs  $BIG_SRS $WORK_DIR/fflonk.zkey
     else 
         echo "1. fflonk zkey already generated"
     fi
