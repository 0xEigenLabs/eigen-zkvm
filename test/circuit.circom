--- conflicted
+++ resolved
@@ -5,18 +5,6 @@
     signal input foo;
     signal input bar;
     signal input pi;
-<<<<<<< HEAD
-    signal output out;
-
-    component hasher = Poseidon(3);
-    hasher.inputs[0] <== foo;
-    hasher.inputs[1] <== bar;
-    hasher.inputs[2] <== pi;
-    out <== hasher.out;
-}
-
-component main { public [ foo, bar ] } = Circuit();
-=======
     signal input alpha;
     signal output out;
 
@@ -28,5 +16,4 @@
     out <== hasher.out;
 }
 
-component main { public [ bar, foo, pi ] } = Circuit();
->>>>>>> 950d8f83
+component main { public [ bar, foo, pi ] } = Circuit();