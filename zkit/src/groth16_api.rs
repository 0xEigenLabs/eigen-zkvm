--- conflicted
+++ resolved
@@ -15,7 +15,6 @@
     Engine,
 };
 use groth16::groth16::Groth16;
-use groth16::serialize::*;
 use num_traits::Zero;
 use rand;
 
@@ -123,15 +122,9 @@
 ) -> Result<()> {
     match curve_type {
         "bn128" => {
-<<<<<<< HEAD
-            let vk = read_vk_from_file(&vk_file)?;
-            let inputs = read_public_input_from_file::<Fr>(&public_input_file)?;
-            let proof = read_proof_from_file(&proof_file)?;
-=======
             let vk = read_vk_from_file(vk_file)?;
-            let inputs = read_public_input_from_file(public_input_file)?;
+            let inputs = read_public_input_from_file::<Fr>(public_input_file)?;
             let proof = read_proof_from_file(proof_file)?;
->>>>>>> 17edb15d
 
             let verification_result =
                 Groth16::<_, CircomCircuit<Bn256>>::verify_with_processed_vk(&vk, &inputs, &proof);
@@ -142,15 +135,9 @@
         }
 
         "bls12381" => {
-<<<<<<< HEAD
-            let vk = read_vk_from_file(&vk_file)?;
-            let inputs = read_public_input_from_file::<Fr_bls12381>(&public_input_file)?;
-            let proof = read_proof_from_file(&proof_file)?;
-=======
             let vk = read_vk_from_file(vk_file)?;
-            let inputs = read_public_input_from_file_bls12381(public_input_file)?;
+            let inputs = read_public_input_from_file::<Fr_bls12381>(public_input_file)?;
             let proof = read_proof_from_file(proof_file)?;
->>>>>>> 17edb15d
 
             let verification_result =
                 Groth16::<_, CircomCircuit<Bls12>>::verify_with_processed_vk(&vk, &inputs, &proof);
