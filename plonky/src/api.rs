use crate::bellman_ce::pairing::bn256::Bn256;
use crate::errors::{EigenError, Result};
use crate::witness::{load_input_for_witness, WitnessCalculator};
use crate::{circom_circuit::CircomCircuit, plonk, reader};
use algebraic::reader::load_r1cs;

#[cfg(not(feature = "wasm"))]
use crate::{aggregation, verifier};

use std::path::Path;

// generate a monomial_form SRS, and save it to a file
pub fn setup(power: u32, srs_monomial_form: &str) -> Result<()> {
    let srs = plonk::gen_key_monomial_form(power)?;
    let path = Path::new(srs_monomial_form);
    assert!(
        !path.exists(),
        "duplicate srs_monomial_form file: {}",
        path.display()
    );
    let writer = std::fs::File::create(srs_monomial_form)?;
    srs.write(writer)?;
    log::trace!("srs_monomial_form saved to {}", srs_monomial_form);
    Result::Ok(())
}

// circuit filename default resolver
pub fn analyse(circuit_file: &str, output: &str) -> Result<()> {
    let circuit = CircomCircuit::<Bn256> {
        r1cs: load_r1cs(circuit_file),
        witness: None,
        wire_mapping: None,
        aux_offset: plonk::AUX_OFFSET,
    };
    let mut stats = plonk::analyse(circuit)?;
    let writer = std::fs::File::create(output)?;
    serde_json::to_writer_pretty(writer, &stats)?;
    stats.constraint_stats.clear();
    log::trace!(
        "analyse result: {}",
        serde_json::to_string_pretty(&stats).unwrap_or_else(|_| "<failed>".to_owned())
    );
    Result::Ok(())
}

#[allow(clippy::too_many_arguments)]
pub fn prove(
    circuit_file: &str,
    witness: &str,
    srs_monomial_form: &str,
    srs_lagrange_form: Option<String>,
    transcript: &str,
    proof_bin: &str,
    proof_json: &str,
    public_json: &str,
) -> Result<()> {
    let circuit = CircomCircuit {
        r1cs: load_r1cs(circuit_file),
        witness: Some(reader::load_witness_from_file::<Bn256>(witness)),
        wire_mapping: None,
        aux_offset: plonk::AUX_OFFSET,
    };

    let setup = plonk::SetupForProver::prepare_setup_for_prover(
        circuit.clone(),
        reader::load_key_monomial_form(srs_monomial_form),
        reader::maybe_load_key_lagrange_form(srs_lagrange_form),
    )?;

    let proof = setup.prove(circuit, transcript)?;
    let writer = std::fs::File::create(proof_bin)?;
    proof.write(writer)?;

    let (inputs, serialized_proof) = bellman_vk_codegen::serialize_proof(&proof);
    let ser_proof_str = serde_json::to_string_pretty(&serialized_proof)?;
    let ser_inputs_str = serde_json::to_string_pretty(&inputs)?;

    std::fs::write(proof_json, ser_proof_str.as_bytes())?;
    std::fs::write(public_json, ser_inputs_str.as_bytes())?;

    Result::Ok(())
}

pub fn calculate_witness(wasm_file: &str, input_json: &str, output: &str) -> Result<()> {
<<<<<<< HEAD
    let mut wtns = WitnessCalculator::new(wasm_file)?;
=======
    let inputs = load_input_for_witness(input_json);

    // let mut wtns = WitnessCalculator::new(wasm_file).unwrap();
    let mut wtns = WitnessCalculator::from_file(wasm_file)?;
>>>>>>> 8263e14c
    assert_eq!(
        wtns.memory.prime.to_str_radix(16),
        "30644E72E131A029B85045B68181585D2833E84879B9709143E1F593F0000001".to_lowercase()
    );

    let wtns_buf = wtns.calculate_witness_bin(inputs, false)?;
    wtns.save_witness_to_bin_file::<Bn256>(output, &wtns_buf)
}

pub fn export_verification_key(
    srs_monomial_form: &str,
    circuit_file: &str,
    output_vk: &str,
) -> Result<()> {
    let circuit = CircomCircuit {
        r1cs: load_r1cs(circuit_file),
        witness: None,
        wire_mapping: None,
        aux_offset: plonk::AUX_OFFSET,
    };

    let setup = plonk::SetupForProver::prepare_setup_for_prover(
        circuit,
        reader::load_key_monomial_form(srs_monomial_form),
        None,
    )?;
    let vk = setup.make_verification_key()?;
    let writer = std::fs::File::create(output_vk)?;
    vk.write(writer)?;
    Result::Ok(())
}

pub fn verify(vk_file: &str, proof_bin: &str, transcript: &str) -> Result<()> {
    let vk = reader::load_verification_key::<Bn256>(vk_file);
    let proof = reader::load_proof::<Bn256>(proof_bin);
    let ok = plonk::verify(&vk, &proof, transcript)?;
    if ok {
        Ok(())
    } else {
        Err(EigenError::from("Proof is invalid".to_string()))
    }
}

pub fn generate_verifier(vk_file: &str, sol: &str) -> Result<()> {
    let vk = reader::load_verification_key::<Bn256>(vk_file);
    bellman_vk_codegen::render_verification_key_from_default_template(&vk, sol, true);
    Ok(())
}

#[cfg(not(feature = "wasm"))]
pub fn export_aggregation_verification_key(
    num_proofs_to_check: usize,
    num_inputs: usize,
    srs_monomial_form: &str,
    vk_file: &str,
) -> Result<()> {
    let big_crs = reader::load_key_monomial_form(srs_monomial_form);
    let vk = aggregation::export_vk(num_proofs_to_check, num_inputs, &big_crs)?;
    let path = Path::new(vk_file);
    assert!(!path.exists(), "dumpcate proof file: {}", path.display());
    let writer = std::fs::File::create(vk_file)?;
    vk.write(writer)?;
    Result::Ok(())
}

#[cfg(not(feature = "wasm"))]
pub fn aggregation_prove(
    srs_monomial_form: &str,
    old_proof_list: &str,
    old_vk: &str,
    new_proof: &str,
    proofjson: &str,
) -> Result<()> {
    let big_crs = reader::load_key_monomial_form(srs_monomial_form);
    let old_proofs = reader::load_proofs_from_list::<Bn256>(old_proof_list);
    let old_vk = reader::load_verification_key::<Bn256>(old_vk);
    let proof = aggregation::prove(big_crs, old_proofs, old_vk)?;
    let path = Path::new(new_proof);
    assert!(
        !path.exists(),
        "dumpcate new proof file: {}",
        path.display()
    );
    let path = Path::new(proofjson);
    assert!(!path.exists(), "dumpcate proofjson: {}", path.display());

    let writer = std::fs::File::create(new_proof)?;
    proof.write(writer)?;

    let ser_proof_str = serde_json::to_string_pretty(&proof)?;
    std::fs::write(proofjson, ser_proof_str.as_bytes())?;
    Result::Ok(())
}

#[cfg(not(feature = "wasm"))]
pub fn aggregation_verify(proof: &str, vk: &str) -> Result<()> {
    let vk = reader::load_aggregation_verification_key(vk);
    let proof = reader::load_aggregated_proof(proof);
    let correct = aggregation::verify(vk, proof)?;
    if correct {
        Result::Ok(())
    } else {
        Err(EigenError::from("Proof is invalid".to_string()))
    }
}

// check an aggregated proof is corresponding to the original proofs
#[cfg(not(feature = "wasm"))]
pub fn aggregation_check(old_proof_list: &str, old_vk: &str, new_proof: &str) -> Result<()> {
    let old_proofs = reader::load_proofs_from_list::<Bn256>(old_proof_list);
    let old_vk = reader::load_verification_key::<Bn256>(old_vk);
    let new_proof = reader::load_aggregated_proof(new_proof);

    let expected = aggregation::get_aggregated_input(old_proofs, old_vk)?;

    if expected != new_proof.proof.inputs[0] {
        return Err(EigenError::from(
            "Aggregation hash input mismatch".to_string(),
        ));
    }
    Result::Ok(())
}

#[cfg(not(feature = "wasm"))]
pub fn generate_aggregation_verifier(
    raw_vk_file: &str,
    aggregation_vk_file: &str,
    num_inputs: usize,
    sol: &str,
) -> Result<()> {
    let old_vk = reader::load_verification_key::<Bn256>(raw_vk_file);
    let aggregation_vk = reader::load_aggregation_verification_key(aggregation_vk_file);
    let config = aggregation::Config {
        vk_tree_root: aggregation::get_vk_tree_root_hash(old_vk)?,
        //vk_max_index: 0, //because we has aggregated only 1 vk
        individual_input_num: num_inputs,
        aggregation_vk,
    };
    verifier::recursive_plonk_verifier::create_verifier_contract_from_default_template(config, sol);
    Result::Ok(())
}<|MERGE_RESOLUTION|>--- conflicted
+++ resolved
@@ -82,14 +82,9 @@
 }
 
 pub fn calculate_witness(wasm_file: &str, input_json: &str, output: &str) -> Result<()> {
-<<<<<<< HEAD
+    let inputs = load_input_for_witness(input_json);
+
     let mut wtns = WitnessCalculator::new(wasm_file)?;
-=======
-    let inputs = load_input_for_witness(input_json);
-
-    // let mut wtns = WitnessCalculator::new(wasm_file).unwrap();
-    let mut wtns = WitnessCalculator::from_file(wasm_file)?;
->>>>>>> 8263e14c
     assert_eq!(
         wtns.memory.prime.to_str_radix(16),
         "30644E72E131A029B85045B68181585D2833E84879B9709143E1F593F0000001".to_lowercase()
