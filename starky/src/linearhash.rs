--- conflicted
+++ resolved
@@ -31,11 +31,8 @@
 use crate::traits::MTNodeType;
 use crate::ElementDigest;
 use plonky::field_gl::Fr as FGL;
-<<<<<<< HEAD
 use profiler_macro::time_profiler;
-=======
 use rayon::prelude::*;
->>>>>>> 27fc5125
 
 #[derive(Default)]
 pub struct LinearHash {
@@ -46,10 +43,8 @@
     pub fn new() -> Self {
         LinearHash { h: Poseidon::new() }
     }
-<<<<<<< HEAD
 
     #[time_profiler()]
-=======
     #[cfg(not(any(
         target_feature = "avx512bw",
         target_feature = "avx512cd",
@@ -57,7 +52,6 @@
         target_feature = "avx512f",
         target_feature = "avx512vl"
     )))]
->>>>>>> 27fc5125
     pub fn hash_element_matrix(
         &self,
         vals: &[Vec<FGL>],
