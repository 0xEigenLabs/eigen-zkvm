--- conflicted
+++ resolved
@@ -38,16 +38,9 @@
     let mut cm_pols = PolsArray::new(&pil_json, PolKind::Commit);
 
     // 3. calculate witness. wasm+input->witness
-<<<<<<< HEAD
     let mut wtns = WitnessCalculator::new(wasm_file)?;
     let inputs = load_input_for_witness(input_file);
     let w = wtns.calculate_witness(inputs, false)?;
-=======
-    let inputs = load_input_for_witness(input_file);
-    // let mut wtns = WitnessCalculator::new(wasm_file).unwrap();
-    let mut wtns = WitnessCalculator::from_file(wasm_file)?;
-    let w = wtns.calculate_witness(inputs, false).unwrap();
->>>>>>> 8263e14c
     let mut w = w
         .iter()
         .map(|wi| {
