--- conflicted
+++ resolved
@@ -242,11 +242,7 @@
         ctx.Zi = build_Zh_Inv::<M::ExtendField>(ctx.nbits, extend_bits, 0);
 
         ctx.const_n = const_pols.write_buff();
-<<<<<<< HEAD
-        const_tree.to_fng(&mut ctx.const_2ns);
-=======
         const_tree.to_extend(&mut ctx.const_2ns);
->>>>>>> 044dae15
 
         ctx.publics = vec![M::ExtendField::ZERO; starkinfo.publics.len()];
         for (i, pe) in starkinfo.publics.iter().enumerate() {
@@ -276,11 +272,7 @@
 
         log::debug!("Merkelizing 1....");
         let tree1 = extend_and_merkelize::<M>(&mut ctx, starkinfo, "cm1_n")?;
-<<<<<<< HEAD
-        tree1.to_fng(&mut ctx.cm1_2ns);
-=======
         tree1.to_extend(&mut ctx.cm1_2ns);
->>>>>>> 044dae15
 
         log::debug!(
             "tree1 root: {}",
@@ -309,11 +301,7 @@
 
         log::debug!("Merkelizing 2....");
         let tree2 = extend_and_merkelize::<M>(&mut ctx, starkinfo, "cm2_n")?;
-<<<<<<< HEAD
-        tree2.to_fng(&mut ctx.cm2_2ns);
-=======
         tree2.to_extend(&mut ctx.cm2_2ns);
->>>>>>> 044dae15
         transcript.put(&[tree2.root().as_elements().to_vec()])?;
         log::debug!(
             "tree2 root: {}",
@@ -360,11 +348,7 @@
         log::debug!("Merkelizing 3....");
 
         let tree3 = extend_and_merkelize::<M>(&mut ctx, starkinfo, "cm3_n")?;
-<<<<<<< HEAD
-        tree3.to_fng(&mut ctx.cm3_2ns);
-=======
         tree3.to_extend(&mut ctx.cm3_2ns);
->>>>>>> 044dae15
         transcript.put(&[tree3.root().as_elements().to_vec()])?;
 
         log::debug!(
@@ -672,11 +656,7 @@
     }
 
     let check_val = z[N - 1] * (num[N - 1] * den_inv[N - 1]);
-<<<<<<< HEAD
     assert_eq!(check_val.eq(&F::one()), true);
-=======
-    assert!(check_val.eq(&F3G::one()));
->>>>>>> 044dae15
     z
 }
 
