#![allow(non_snake_case, dead_code)]
use crate::constant::{get_max_workers, MAX_OPS_PER_THREAD, MG, MIN_OPS_PER_THREAD, SHIFT};
use crate::errors::Result;
use crate::f3g::F3G;
use crate::fft::FFT;
use crate::fft_p::{fft, ifft, interpolate};
use crate::fri::FRIProof;
use crate::fri::FRI;
use crate::helper::pretty_print_array;
use crate::interpreter::compile_code;
use crate::polsarray::PolsArray;
use crate::starkinfo::{Program, StarkInfo};
use crate::starkinfo_codegen::{Polynom, Segment};
use crate::traits::{MTNodeType, MerkleTree, Transcript};
use crate::types::{StarkStruct, PIL};
use plonky::field_gl::Fr as FGL;
use plonky::Field;
use rayon::prelude::*;
use std::collections::HashMap;

pub struct StarkContext {
    pub nbits: usize,
    pub nbits_ext: usize,
    pub N: usize,
    pub Next: usize,
    pub challenge: Vec<F3G>,
    pub tmp: Vec<F3G>,
    pub cm1_n: Vec<F3G>,
    pub cm2_n: Vec<F3G>,
    pub cm3_n: Vec<F3G>,
    pub cm4_n: Vec<F3G>,
    pub tmpexp_n: Vec<F3G>,
    pub cm1_2ns: Vec<F3G>,
    pub cm2_2ns: Vec<F3G>,
    pub cm3_2ns: Vec<F3G>,
    pub cm4_2ns: Vec<F3G>,
    pub q_2ns: Vec<F3G>,
    pub f_2ns: Vec<F3G>,
    pub x_n: Vec<F3G>,
    pub x_2ns: Vec<F3G>,
    pub Zi: Box<dyn Fn(usize) -> F3G>,
    pub const_n: Vec<F3G>,
    pub const_2ns: Vec<F3G>,
    pub publics: Vec<F3G>,
    pub xDivXSubXi: Vec<FGL>,
    pub xDivXSubWXi: Vec<FGL>,
    pub evals: Vec<F3G>,

    pub exps_n: Vec<F3G>,
    pub exps_2ns: Vec<F3G>,

    pub Z: F3G,
    pub Zp: F3G,
    pub tree1: Vec<FGL>,
    pub tree2: Vec<FGL>,
    pub tree3: Vec<FGL>,
    pub tree4: Vec<FGL>,
    pub consts: Vec<FGL>,
}

impl std::fmt::Debug for StarkContext {
    fn fmt(&self, f: &mut std::fmt::Formatter<'_>) -> std::fmt::Result {
        writeln!(f, "n {}", self.N)?;
        writeln!(f, "nBits {}", self.nbits)?;
        writeln!(f, "nBitsExt {}", self.nbits_ext)?;
        writeln!(f, "evals {}", pretty_print_array(&self.evals))?;
        writeln!(f, "publics {}", pretty_print_array(&self.publics))?;
        writeln!(f, "challenge {}", pretty_print_array(&self.challenge))?;
        writeln!(f, r#"cm1_n {}"#, pretty_print_array(&self.cm1_n))?;
        writeln!(f, "cm2_n {}", pretty_print_array(&self.cm2_n))?;
        writeln!(f, "cm3_n {}", pretty_print_array(&self.cm3_n))?;
        writeln!(f, "cm4_n {}", pretty_print_array(&self.cm4_n))?;
        writeln!(f, "cm1_2ns {}", pretty_print_array(&self.cm1_2ns))?;
        writeln!(f, "cm2_2ns {}", pretty_print_array(&self.cm2_2ns))?;
        writeln!(f, "cm3_2ns {}", pretty_print_array(&self.cm3_2ns))?;
        writeln!(f, "cm4_2ns {}", pretty_print_array(&self.cm4_2ns))?;
        writeln!(f, "const_n {}", pretty_print_array(&self.const_n))?;
        writeln!(f, "const_2ns {}", pretty_print_array(&self.const_2ns))?;
        writeln!(f, "x_n {}", pretty_print_array(&self.x_n))?;
        writeln!(f, "x_2ns {}", pretty_print_array(&self.x_2ns))?;
        writeln!(f, "xDivXSubXi {}", pretty_print_array(&self.xDivXSubXi))?;
        writeln!(f, "xDivXSubWXi {}", pretty_print_array(&self.xDivXSubWXi))?;
        writeln!(f, "q_2ns {}", pretty_print_array(&self.q_2ns))?;
        writeln!(f, "f_2ns {}", pretty_print_array(&self.f_2ns))?;
        writeln!(f, "tmp {}", pretty_print_array(&self.tmp))?;

        Ok(())
    }
}

unsafe impl Send for StarkContext {}
unsafe impl Sync for StarkContext {}

impl Default for StarkContext {
    fn default() -> Self {
        StarkContext {
            nbits: 0,
            nbits_ext: 0,
            N: 0,
            Next: 0,
            challenge: vec![F3G::ZERO; 8],
            tmp: Vec::new(),
            cm1_n: Vec::new(),
            cm2_n: Vec::new(),
            cm3_n: Vec::new(),
            cm4_n: Vec::new(),
            tmpexp_n: Vec::new(),
            cm1_2ns: Vec::new(),
            cm2_2ns: Vec::new(),
            cm3_2ns: Vec::new(),
            cm4_2ns: Vec::new(),
            q_2ns: Vec::new(),
            f_2ns: Vec::new(),
            x_n: Vec::new(),
            x_2ns: Vec::new(),
            Zi: Box::new(|_: usize| F3G::ZERO),
            const_n: Vec::new(),
            const_2ns: Vec::new(),
            publics: Vec::new(),
            xDivXSubXi: Vec::new(),
            xDivXSubWXi: Vec::new(),
            evals: Vec::new(),
            exps_n: Vec::new(),
            exps_2ns: Vec::new(),
            Z: F3G::ZERO,
            Zp: F3G::ZERO,
            tree1: Vec::new(),
            tree2: Vec::new(),
            tree3: Vec::new(),
            tree4: Vec::new(),
            consts: Vec::new(),
        }
    }
}

impl StarkContext {
    pub fn get_mut_base(&mut self, section: &str) -> &mut Vec<FGL> {
        match section {
            "xDivXSubXi" => &mut self.xDivXSubXi,
            "xDivXSubWXi" => &mut self.xDivXSubWXi,
            _ => panic!("invalid symbol {:?}", section),
        }
    }
    pub fn get_mut(&mut self, section: &str) -> &mut Vec<F3G> {
        match section {
            "tmp" => &mut self.tmp,
            "cm1_n" => &mut self.cm1_n,
            "cm1_2ns" => &mut self.cm1_2ns,
            "cm2_n" => &mut self.cm2_n,
            "cm2_2ns" => &mut self.cm2_2ns,
            "cm3_n" => &mut self.cm3_n,
            "cm4_n" => &mut self.cm4_n,
            "cm3_2ns" => &mut self.cm3_2ns,
            "cm4_2ns" => &mut self.cm4_2ns,
            "q_2ns" => &mut self.q_2ns,
            "f_2ns" => &mut self.f_2ns,
            "exps_n" => &mut self.exps_n,
            "exps_2ns" => &mut self.exps_2ns,
            "const_n" => &mut self.const_n,
            "const_2ns" => &mut self.const_2ns,
            "evals" => &mut self.evals,
            "publics" => &mut self.publics,
            "challenge" => &mut self.challenge,
            "tmpexp_n" => &mut self.tmpexp_n,
            "x_n" => &mut self.x_n,
            "x_2ns" => &mut self.x_2ns,
            _ => {
                panic!("invalid symbol {:?}", section);
            }
        }
    }
}

pub struct StarkProof<M: MerkleTree> {
    pub root1: M::MTNode,
    pub root2: M::MTNode,
    pub root3: M::MTNode,
    pub root4: M::MTNode,
    pub fri_proof: FRIProof<M>,
    pub evals: Vec<F3G>,
    pub publics: Vec<F3G>,
    pub rootC: Option<M::MTNode>,
    pub stark_struct: StarkStruct,
}

impl<'a, M: MerkleTree> StarkProof<M> {
    pub fn stark_gen<T: Transcript>(
        cm_pols: &PolsArray,
        const_pols: &PolsArray,
        const_tree: &M,
        starkinfo: &'a StarkInfo,
        program: &Program,
        _pil: &PIL,
        stark_struct: &StarkStruct,
    ) -> Result<StarkProof<M>> {
        let mut ctx = StarkContext::default();
        //log::debug!("starkinfo: {}", starkinfo);
        //log::debug!("program: {}", program);

        let mut fftobj = FFT::new();
        ctx.nbits = stark_struct.nBits;
        ctx.nbits_ext = stark_struct.nBitsExt;
        ctx.N = 1 << stark_struct.nBits;
        ctx.Next = 1 << stark_struct.nBitsExt;
        assert_eq!(1 << ctx.nbits, ctx.N, "N must be a power of 2");

        let mut n_cm = starkinfo.n_cm1;

        ctx.cm1_n = cm_pols.write_buff();
        ctx.cm2_n = vec![F3G::ZERO; (starkinfo.map_sectionsN.cm2_n) * ctx.N];
        ctx.cm3_n = vec![F3G::ZERO; (starkinfo.map_sectionsN.cm3_n) * ctx.N];
        ctx.tmpexp_n = vec![F3G::ZERO; (starkinfo.map_sectionsN.tmpexp_n) * ctx.N];

        ctx.cm1_2ns = vec![F3G::ZERO; starkinfo.map_sectionsN.cm1_n * ctx.Next];
        ctx.cm2_2ns = vec![F3G::ZERO; starkinfo.map_sectionsN.cm2_n * ctx.Next];
        ctx.cm3_2ns = vec![F3G::ZERO; starkinfo.map_sectionsN.cm3_n * ctx.Next];
        ctx.cm4_2ns = vec![F3G::ZERO; starkinfo.map_sectionsN.cm4_n * ctx.Next];
        ctx.const_2ns = vec![F3G::ZERO; const_tree.element_size()];

        ctx.q_2ns = vec![F3G::ZERO; starkinfo.q_dim * ctx.Next];
        ctx.f_2ns = vec![F3G::ZERO; 3 * ctx.Next];

        ctx.x_n = vec![F3G::ZERO; ctx.N];
        let mut xx = F3G::ONE;
        let w_nbits = MG.0[ctx.nbits];
        for i in 0..ctx.N {
            ctx.x_n[i] = xx;
            xx = xx * w_nbits;
        }

        let extend_bits = ctx.nbits_ext - ctx.nbits;
        ctx.x_2ns = vec![F3G::ZERO; ctx.N << extend_bits];
        let mut xx = SHIFT.clone();
        for i in 0..(ctx.N << extend_bits) {
            ctx.x_2ns[i] = xx;
            xx = xx * MG.0[ctx.nbits_ext];
        }

        ctx.Zi = build_Zh_Inv(ctx.nbits, extend_bits, 0);

        ctx.const_n = const_pols.write_buff();
<<<<<<< HEAD
        const_tree.to_extend(&mut ctx.const_2ns);
=======
        const_tree.to_f3g(&mut ctx.const_2ns);
>>>>>>> ff6bb796

        ctx.publics = vec![F3G::ZERO; starkinfo.publics.len()];
        for (i, pe) in starkinfo.publics.iter().enumerate() {
            if pe.polType.as_str() == "cmP" {
                ctx.publics[i] = ctx.cm1_n[pe.idx * starkinfo.map_sectionsN.cm1_n + pe.polId];
            } else if pe.polType.as_str() == "imP" {
                ctx.publics[i] = Self::calculate_exp_at_point(
                    &mut ctx,
                    starkinfo,
                    &program.publics_code[i],
                    pe.idx,
                );
            } else {
                panic!("Invalid public type {}", pe.polType);
            }
        }

        let mut transcript = T::new();
        for i in 0..starkinfo.publics.len() {
            let b = ctx.publics[i]
                .as_elements()
                .iter()
                .map(|e| vec![e.clone()])
                .collect::<Vec<Vec<FGL>>>();
            transcript.put(&b[..])?;
        }

        log::info!("Merkelizing 1....");
        let tree1 = extend_and_merkelize::<M>(&mut ctx, starkinfo, "cm1_n")?;
<<<<<<< HEAD
        tree1.to_extend(&mut ctx.cm1_2ns);
=======
        tree1.to_f3g(&mut ctx.cm1_2ns);
>>>>>>> ff6bb796

        log::info!(
            "tree1 root: {}",
            //crate::helper::fr_to_biguint(&tree1.root().into())
            tree1.root(),
        );
        transcript.put(&[tree1.root().as_elements().to_vec()])?;
        // 2.- Caluculate plookups h1 and h2
        ctx.challenge[0] = transcript.get_field(); //u
        ctx.challenge[1] = transcript.get_field(); //defVal

        log::debug!("challenge[0] {}", ctx.challenge[0]);
        log::debug!("challenge[1] {}", ctx.challenge[1]);

        calculate_exps_parallel(&mut ctx, starkinfo, &program.step2prev, "n", "step2prev");

        for pu in starkinfo.pu_ctx.iter() {
            let f_pol = get_pol(&mut ctx, starkinfo, starkinfo.exp2pol[&pu.f_exp_id]);
            let t_pol = get_pol(&mut ctx, starkinfo, starkinfo.exp2pol[&pu.t_exp_id]);
            let (h1, h2) = calculate_H1H2(f_pol, t_pol);
            set_pol(&mut ctx, starkinfo, &starkinfo.cm_n[n_cm], h1);
            n_cm += 1;
            set_pol(&mut ctx, starkinfo, &starkinfo.cm_n[n_cm], h2);
            n_cm += 1;
        }

        log::info!("Merkelizing 2....");
        let tree2 = extend_and_merkelize::<M>(&mut ctx, starkinfo, "cm2_n")?;
<<<<<<< HEAD
        tree2.to_extend(&mut ctx.cm2_2ns);
=======
        tree2.to_f3g(&mut ctx.cm2_2ns);
>>>>>>> ff6bb796
        transcript.put(&[tree2.root().as_elements().to_vec()])?;
        log::info!(
            "tree2 root: {}",
            // crate::helper::fr_to_biguint(&tree2.root().into())
            tree2.root(),
        );

        // 3.- Compute Z polynomials
        ctx.challenge[2] = transcript.get_field(); // gamma
        ctx.challenge[3] = transcript.get_field(); // betta
        log::debug!("challenge[2] {}", ctx.challenge[2]);
        log::debug!("challenge[3] {}", ctx.challenge[3]);

        calculate_exps_parallel(&mut ctx, starkinfo, &program.step3prev, "n", "step3prev");

        for (i, pu) in starkinfo.pu_ctx.iter().enumerate() {
            log::info!("Calculating z for plookup {}", i);
            let p_num = get_pol(&mut ctx, starkinfo, starkinfo.exp2pol[&pu.num_id]);
            let p_den = get_pol(&mut ctx, starkinfo, starkinfo.exp2pol[&pu.den_id]);
            let z = calculate_Z(p_num, p_den);
            set_pol(&mut ctx, starkinfo, &starkinfo.cm_n[n_cm], z);
            n_cm += 1;
        }

        for (i, pe) in starkinfo.pe_ctx.iter().enumerate() {
            log::info!("Calculating z for permutation {}", i);
            let p_num = get_pol(&mut ctx, starkinfo, starkinfo.exp2pol[&pe.num_id]);
            let p_den = get_pol(&mut ctx, starkinfo, starkinfo.exp2pol[&pe.den_id]);
            let z = calculate_Z(p_num, p_den);
            set_pol(&mut ctx, starkinfo, &starkinfo.cm_n[n_cm], z);
            n_cm += 1;
        }
        for (i, ci) in starkinfo.ci_ctx.iter().enumerate() {
            log::info!("Calculating z for connection {}", i);
            let p_num = get_pol(&mut ctx, starkinfo, starkinfo.exp2pol[&ci.num_id]);
            let p_den = get_pol(&mut ctx, starkinfo, starkinfo.exp2pol[&ci.den_id]);
            let z = calculate_Z(p_num, p_den);
            set_pol(&mut ctx, starkinfo, &starkinfo.cm_n[n_cm], z);
            n_cm += 1;
        }

        calculate_exps_parallel(&mut ctx, starkinfo, &program.step3, "n", "step3");

        log::info!("Merkelizing 3....");

        let tree3 = extend_and_merkelize::<M>(&mut ctx, starkinfo, "cm3_n")?;
<<<<<<< HEAD
        tree3.to_extend(&mut ctx.cm3_2ns);
=======
        tree3.to_f3g(&mut ctx.cm3_2ns);
>>>>>>> ff6bb796
        transcript.put(&[tree3.root().as_elements().to_vec()])?;

        log::info!(
            "tree3 root: {}",
            // crate::helper::fr_to_biguint(&tree3.root().into())
            tree3.root(),
        );

        // 4. Compute C Polynomial
        ctx.challenge[4] = transcript.get_field(); // vc

        calculate_exps_parallel(&mut ctx, starkinfo, &program.step42ns, "2ns", "step4");

        let mut qq1 = vec![F3G::ZERO; ctx.q_2ns.len()];
        let mut qq2 = vec![F3G::ZERO; starkinfo.q_dim * ctx.Next * starkinfo.q_deg];
        ifft(&ctx.q_2ns, starkinfo.q_dim, ctx.nbits_ext, &mut qq1);

        let mut cur_s = F3G::ONE;
        let shift_in = (F3G::inv(SHIFT.clone())).exp(ctx.N);
        for p in 0..starkinfo.q_deg {
            for i in 0..ctx.N {
                for k in 0..starkinfo.q_dim {
                    qq2[i * starkinfo.q_dim * starkinfo.q_deg + starkinfo.q_dim * p + k] =
                        qq1[p * ctx.N * starkinfo.q_dim + i * starkinfo.q_dim + k] * cur_s;
                }
            }
            cur_s = cur_s * shift_in;
        }

        if starkinfo.q_deg > 0 {
            fft(
                &qq2,
                starkinfo.q_dim * starkinfo.q_deg,
                ctx.nbits_ext,
                &mut ctx.cm4_2ns,
            );
        }

        log::info!("Merkelizing 4....");
        let tree4 = merkelize::<M>(&mut ctx, starkinfo, "cm4_2ns").unwrap();
        log::info!(
            "tree4 root: {}",
            // crate::helper::fr_to_biguint(&tree4.root().into())
            tree4.root(),
        );
        transcript.put(&[tree4.root().as_elements().to_vec()])?;

        //if ctx.cm4_2ns.len() > 0 {
        //    log::info!("tree4[0] {}", ctx.cm4_2ns[0]);
        //}

        ///////////
        // 5. Compute FRI Polynomial
        ///////////
        ctx.challenge[7] = transcript.get_field(); // xi

        let mut LEv = vec![F3G::ZERO; ctx.N];
        let mut LpEv = vec![F3G::ZERO; ctx.N];
        LEv[0] = F3G::from(FGL::from(1u64));
        LpEv[0] = F3G::from(FGL::from(1u64));

        let xis = ctx.challenge[7] / SHIFT.clone();
        let wxis = (ctx.challenge[7] * MG.0[ctx.nbits]) / SHIFT.clone();

        for i in 1..ctx.N {
            LEv[i] = LEv[i - 1] * xis;
            LpEv[i] = LpEv[i - 1] * wxis;
        }

        let LEv = fftobj.ifft(&LEv);
        let LpEv = fftobj.ifft(&LpEv);

        ctx.evals = vec![F3G::ZERO; starkinfo.ev_map.len()];
        let N = ctx.N;
        for (i, ev) in starkinfo.ev_map.iter().enumerate() {
            let p = match ev.type_.as_str() {
                "const" => Polynom {
                    buffer: &mut ctx.const_2ns,
                    deg: 1 << ctx.nbits_ext,
                    offset: ev.id,
                    size: starkinfo.n_constants,
                    dim: 1,
                },
                "cm" => get_pol_ref(&mut ctx, starkinfo, starkinfo.cm_2ns[ev.id]),
                _ => {
                    panic!("Invalid ev type: {}", ev.type_);
                }
            };
            let l = if ev.prime { &LpEv } else { &LEv };
            log::debug!("calculate acc: N={}", N);
            let acc = (0..N)
                .into_par_iter()
                .map(|k| {
                    let v = match p.dim {
                        1 => p.buffer[(k << extend_bits) * (p.size) + (p.offset)],
                        _ => F3G::new(
                            p.buffer[p.offset + (k << extend_bits) * (p.size)].to_be(),
                            p.buffer[p.offset + (k << extend_bits) * (p.size) + 1].to_be(),
                            p.buffer[p.offset + (k << extend_bits) * (p.size) + 2].to_be(),
                        ),
                    };
                    v * l[k]
                })
                .reduce(|| F3G::ZERO, |a, b| a + b);
            ctx.evals[i] = acc;
        }

        for i in 0..ctx.evals.len() {
            let b = ctx.evals[i]
                .as_elements()
                .iter()
                .map(|e| vec![e.clone()])
                .collect::<Vec<Vec<FGL>>>();
            transcript.put(&b)?;
        }

        ctx.challenge[5] = transcript.get_field(); // v1
        ctx.challenge[6] = transcript.get_field(); // v2
        log::debug!("ctx.challenge[5] {}", ctx.challenge[5]);
        log::debug!("ctx.challenge[6] {}", ctx.challenge[6]);
        log::debug!("ctx.challenge[7] {}", ctx.challenge[7]);

        // Calculate xDivXSubXi, xDivXSubWXi
        let xi = ctx.challenge[7];
        let wxi = ctx.challenge[7] * MG.0[ctx.nbits];

        let extend_size = N << extend_bits;

        ctx.xDivXSubXi = vec![FGL::ZERO; extend_size * 3];
        ctx.xDivXSubWXi = vec![FGL::ZERO; extend_size * 3];
        let mut tmp_den = vec![F3G::ZERO; extend_size];
        let mut tmp_denw = vec![F3G::ZERO; extend_size];

        let mut x_buff = vec![F3G::ZERO; extend_size];

        x_buff.par_iter_mut().enumerate().for_each(|(k, xb)| {
            *xb = SHIFT.clone() * (MG.0[ctx.nbits + extend_bits].exp(k));
        });

        tmp_den
            .par_iter_mut()
            .zip_eq(tmp_denw.par_iter_mut())
            .enumerate()
            .for_each(|(k, (td, tdw))| {
                *td = x_buff[k] - xi;
                *tdw = x_buff[k] - wxi;
            });

        tmp_den = F3G::batch_inverse(&tmp_den);
        tmp_denw = F3G::batch_inverse(&tmp_denw);
        ctx.xDivXSubXi
            .par_chunks_mut(3)
            .zip_eq(ctx.xDivXSubWXi.par_chunks_mut(3))
            .enumerate()
            .for_each(|(k, (xxx, xxwx))| {
                let v = (tmp_den[k] * x_buff[k]).as_elements();
                xxx[0] = v[0];
                xxx[1] = v[1];
                xxx[2] = v[2];

                let vw = (tmp_denw[k] * x_buff[k]).as_elements();
                xxwx[0] = vw[0];
                xxwx[1] = vw[1];
                xxwx[2] = vw[2];
            });
        calculate_exps_parallel(&mut ctx, starkinfo, &program.step52ns, "2ns", "step5");

        let mut fri_pol = vec![F3G::ZERO; N << extend_bits];
        fri_pol.par_iter_mut().enumerate().for_each(|(i, o)| {
            *o = F3G::new(
                ctx.f_2ns[i * 3].to_be(),
                ctx.f_2ns[i * 3 + 1].to_be(),
                ctx.f_2ns[i * 3 + 2].to_be(),
            );
        });

        let query_pol = |idx: usize| -> Vec<(Vec<FGL>, Vec<Vec<M::BaseField>>)> {
            vec![
                tree1.get_group_proof(idx).unwrap(),
                tree2.get_group_proof(idx).unwrap(),
                tree3.get_group_proof(idx).unwrap(),
                tree4.get_group_proof(idx).unwrap(),
                const_tree.get_group_proof(idx).unwrap(),
            ]
        };
        let mut fri = FRI::new(stark_struct);
        let friProof = fri.prove::<M, T>(&mut transcript, &fri_pol, query_pol)?;

        Ok(StarkProof {
            rootC: Some(const_tree.root()),
            root1: tree1.root(),
            root2: tree2.root(),
            root3: tree3.root(),
            root4: tree4.root(),
            fri_proof: friProof,
            evals: ctx.evals.clone(),
            publics: ctx.publics.clone(),
            stark_struct: stark_struct.clone(),
        })
    }

    pub fn calculate_exp_at_point(
        ctx: &mut StarkContext,
        starkinfo: &StarkInfo,
        seg: &Segment,
        idx: usize,
    ) -> F3G {
        ctx.tmp = vec![F3G::ZERO; seg.tmp_used];
        let t = compile_code(ctx, starkinfo, &seg.first, "n", true);
        log::debug!("calculate_exp_at_point compile_code ctx.first:\n{}", t);

        let res = t.eval(ctx, idx); // just let public codegen run multiple times
                                    //log::debug!("{} = {} @ {}", res, ctx.cm1_n[1 + 2 * idx], idx);
        res
    }
}

pub fn build_Zh_Inv(
    nBits: usize,
    extend_bits: usize,
    offset: usize,
) -> Box<dyn Fn(usize) -> F3G + 'static> {
    let mut w = F3G::ONE;
    let mut sn = SHIFT.clone();
    for _i in 0..nBits {
        sn = sn * sn;
    }
    let mut ZHInv = vec![F3G::ZERO; 1 << extend_bits];
    for i in 0..(1 << extend_bits) {
        ZHInv[i] = F3G::inv(sn * w - F3G::ONE);
        w = w * MG.0[extend_bits];
    }
    Box::new(move |i: usize| ZHInv[(i + offset) % ZHInv.len()].clone())
}

fn set_pol(ctx: &mut StarkContext, starkinfo: &StarkInfo, id_pol: &usize, pol: Vec<F3G>) {
    let id_pol = *id_pol;
    let p = get_pol_ref(ctx, starkinfo, id_pol);
    if p.dim == 1 {
        for i in 0..p.deg {
            p.buffer[p.offset + i * p.size] = pol[i];
        }
    } else if p.dim == 3 {
        for i in 0..p.deg {
            let elems = pol[i].as_elements();
            if elems.len() > 1 {
                p.buffer[p.offset + i * p.size] = elems[0].into();
                p.buffer[p.offset + i * p.size + 1] = elems[1].into();
                p.buffer[p.offset + i * p.size + 2] = elems[2].into();
            } else {
                p.buffer[p.offset + i * p.size] = elems[0].into();
                p.buffer[p.offset + i * p.size + 1] = F3G::ZERO;
                p.buffer[p.offset + i * p.size + 2] = F3G::ZERO;
            }
        }
    } else {
        panic!("Invalid dim {}", p.dim);
    }
}

fn calculate_H1H2(f: Vec<F3G>, t: Vec<F3G>) -> (Vec<F3G>, Vec<F3G>) {
    let mut idx_t: HashMap<F3G, usize> = HashMap::new();
    let mut s: Vec<(F3G, usize)> = vec![];

    for (i, e) in t.iter().enumerate() {
        idx_t.insert(*e, i);
        s.push((*e, i));
    }

    for (_i, e) in f.iter().enumerate() {
        let idx = idx_t.get(e);
        if idx.is_none() {
            panic!("Number not included: {:?}", e);
        }
        s.push((e.clone(), *idx.unwrap()));
    }

    s.sort_by(|a, b| a.1.cmp(&b.1));

    let mut h1 = vec![F3G::ZERO; f.len()];
    let mut h2 = vec![F3G::ZERO; f.len()];
    for i in 0..f.len() {
        h1[i] = s[2 * i].0;
        h2[i] = s[2 * i + 1].0;
    }
    (h1, h2)
}

fn calculate_Z(num: Vec<F3G>, den: Vec<F3G>) -> Vec<F3G> {
    let N = num.len();
    assert_eq!(N, den.len());
    let den_inv = F3G::batch_inverse(&den);
    let mut z = vec![F3G::ZERO; N];
    z[0] = F3G::ONE;
    for i in 1..N {
        z[i] = z[i - 1] * (num[i - 1] * den_inv[i - 1]);
    }

    let check_val = z[N - 1] * (num[N - 1] * den_inv[N - 1]);
    assert_eq!(check_val.eq(&F3G::one()), true);
    z
}

fn get_pol_ref<'a>(ctx: &'a mut StarkContext, starkinfo: &StarkInfo, id_pol: usize) -> Polynom<'a> {
    let p = &starkinfo.var_pol_map[id_pol];
    Polynom {
        buffer: ctx.get_mut(&p.section),
        deg: starkinfo.map_deg.get(&p.section),
        offset: p.section_pos,
        size: starkinfo.map_sectionsN.get(&p.section),
        dim: p.dim,
    }
}

pub fn get_pol(ctx: &mut StarkContext, starkinfo: &StarkInfo, id_pol: usize) -> Vec<F3G> {
    let p = get_pol_ref(ctx, starkinfo, id_pol);
    let mut res = vec![F3G::ZERO; p.deg];
    if p.dim == 1 {
        for i in 0..p.deg {
            res[i] = p.buffer[p.offset + i * p.size];
        }
    } else if p.dim == 3 {
        for i in 0..p.deg {
            res[i] = F3G::new(
                p.buffer[p.offset + i * p.size].to_be(),
                p.buffer[p.offset + i * p.size + 1].to_be(),
                p.buffer[p.offset + i * p.size + 2].to_be(),
            );
        }
    } else {
        panic!("Invalid dim {}", p.dim);
    }
    res
}

pub fn extend_and_merkelize<M: MerkleTree>(
    ctx: &mut StarkContext,
    starkinfo: &StarkInfo,
    section_name: &'static str,
) -> Result<M> {
    let nBitsExt = ctx.nbits_ext;
    let nBits = ctx.nbits;
    let n_pols = starkinfo.map_sectionsN.get(section_name);
    let mut result = vec![F3G::ZERO; (1 << nBitsExt) * n_pols];
    let p = ctx.get_mut(section_name);
    interpolate(p, n_pols, nBits, &mut result, nBitsExt);
    let mut p_be = vec![FGL::ZERO; result.len()];
    p_be.par_iter_mut()
        .zip(result)
        .for_each(|(be_out, f3g_in)| {
            *be_out = f3g_in.to_be();
        });
    let mut tree = M::new();
    tree.merkelize(p_be, n_pols, 1 << nBitsExt)?;
    Ok(tree)
}

pub fn merkelize<M: MerkleTree>(
    ctx: &mut StarkContext,
    starkinfo: &StarkInfo,
    section_name: &'static str,
) -> Result<M> {
    let nBitsExt = ctx.nbits_ext;
    let n_pols = starkinfo.map_sectionsN.get(section_name);
    let p = ctx.get_mut(section_name);
    let mut p_be = vec![FGL::ZERO; p.len()];
    p_be.par_iter_mut().zip(p).for_each(|(be_out, f3g_in)| {
        *be_out = f3g_in.to_be();
    });
    let mut tree = M::new();
    tree.merkelize(p_be, n_pols, 1 << nBitsExt)?;
    Ok(tree)
}

pub fn calculate_exps(
    ctx: &mut StarkContext,
    starkinfo: &StarkInfo,
    seg: &Segment,
    dom: &str,
    step: &str,
    N: usize,
) {
    ctx.tmp = vec![F3G::ZERO; seg.tmp_used];
    let c_first = compile_code(ctx, starkinfo, &seg.first, dom, false);
    log::debug!(
        "calculate_exps compile_code {} ctx.first:\n{}",
        step,
        c_first
    );

    /*
    let mut N = if dom == "n" { ctx.N } else { ctx.Next };
    let _c_i = compile_code(ctx, starkinfo, &seg.i, dom, false);
    let _c_last = compile_code(ctx, starkinfo, &seg.last, dom, false);
    let next = if dom =="n" { 1 } else { 1<< (ctx.nBitsExt - ctx.nBits) };
    */
    // 0 ~ next: c_first
    // next ~ N-next: c_i
    // N-next ~ N: c_last
    for i in 0..N {
        c_first.eval(ctx, i);
        if (i % 10000) == 0 {
            log::info!("Calculating expression.. {}/{}", i, N);
        }
    }
}

pub fn calculate_exps_parallel(
    ctx: &mut StarkContext,
    starkinfo: &StarkInfo,
    seg: &Segment,
    _dom: &str,
    step: &str,
) {
    #[derive(Debug)]
    struct ExecItem {
        name: String,
        width: usize,
    }

    #[derive(Debug)]
    struct ExecInfo {
        input_sections: Vec<ExecItem>,
        output_sections: Vec<ExecItem>,
    }

    let mut exec_info = ExecInfo {
        input_sections: vec![],
        output_sections: vec![],
    };

    let dom = match step {
        "step2prev" => {
            exec_info.input_sections.push(ExecItem {
                name: "cm1_n".to_string(),
                width: 0,
            });
            exec_info.input_sections.push(ExecItem {
                name: "const_n".to_string(),
                width: 0,
            });
            exec_info.output_sections.push(ExecItem {
                name: "cm2_n".to_string(),
                width: 0,
            });
            exec_info.output_sections.push(ExecItem {
                name: "cm3_n".to_string(),
                width: 0,
            });
            exec_info.output_sections.push(ExecItem {
                name: "tmpexp_n".to_string(),
                width: 0,
            });
            "n"
        }
        "step3prev" => {
            exec_info.input_sections.push(ExecItem {
                name: "cm1_n".to_string(),
                width: 0,
            });
            exec_info.input_sections.push(ExecItem {
                name: "cm2_n".to_string(),
                width: 0,
            });
            exec_info.input_sections.push(ExecItem {
                name: "cm3_n".to_string(),
                width: 0,
            });
            exec_info.input_sections.push(ExecItem {
                name: "const_n".to_string(),
                width: 0,
            });
            exec_info.input_sections.push(ExecItem {
                name: "x_n".to_string(),
                width: 0,
            });
            exec_info.output_sections.push(ExecItem {
                name: "cm3_n".to_string(),
                width: 0,
            });
            exec_info.output_sections.push(ExecItem {
                name: "tmpexp_n".to_string(),
                width: 0,
            });
            "n"
        }
        "step3" => {
            exec_info.input_sections.push(ExecItem {
                name: "cm1_n".to_string(),
                width: 0,
            });
            exec_info.input_sections.push(ExecItem {
                name: "cm2_n".to_string(),
                width: 0,
            });
            exec_info.input_sections.push(ExecItem {
                name: "cm3_n".to_string(),
                width: 0,
            });
            exec_info.input_sections.push(ExecItem {
                name: "const_n".to_string(),
                width: 0,
            });
            exec_info.input_sections.push(ExecItem {
                name: "x_n".to_string(),
                width: 0,
            });
            exec_info.output_sections.push(ExecItem {
                name: "cm3_n".to_string(),
                width: 0,
            });
            exec_info.output_sections.push(ExecItem {
                name: "tmpexp_n".to_string(),
                width: 0,
            });
            "n"
        }
        "step4" => {
            exec_info.input_sections.push(ExecItem {
                name: "cm1_2ns".to_string(),
                width: 0,
            });
            exec_info.input_sections.push(ExecItem {
                name: "cm2_2ns".to_string(),
                width: 0,
            });
            exec_info.input_sections.push(ExecItem {
                name: "cm3_2ns".to_string(),
                width: 0,
            });
            exec_info.input_sections.push(ExecItem {
                name: "const_2ns".to_string(),
                width: 0,
            });
            exec_info.input_sections.push(ExecItem {
                name: "x_2ns".to_string(),
                width: 0,
            });
            exec_info.output_sections.push(ExecItem {
                name: "q_2ns".to_string(),
                width: 0,
            });
            "2ns"
        }
        "step5" => {
            exec_info.input_sections.push(ExecItem {
                name: "cm1_2ns".to_string(),
                width: 0,
            });
            exec_info.input_sections.push(ExecItem {
                name: "cm2_2ns".to_string(),
                width: 0,
            });
            exec_info.input_sections.push(ExecItem {
                name: "cm3_2ns".to_string(),
                width: 0,
            });
            exec_info.input_sections.push(ExecItem {
                name: "cm4_2ns".to_string(),
                width: 0,
            });
            exec_info.input_sections.push(ExecItem {
                name: "const_2ns".to_string(),
                width: 0,
            });
            exec_info.input_sections.push(ExecItem {
                name: "xDivXSubXi".to_string(),
                width: 0,
            });
            exec_info.input_sections.push(ExecItem {
                name: "xDivXSubWXi".to_string(),
                width: 0,
            });
            exec_info.output_sections.push(ExecItem {
                name: "f_2ns".to_string(),
                width: 0,
            });
            "2ns"
        }
        _ => panic!("Invalid step {}", step),
    };

    let set_width = |section: &mut ExecItem| {
        let name: &str = section.name.as_str();
        if name == "const_n" || name == "const_2ns" {
            section.width = starkinfo.n_constants;
        } else if starkinfo.map_sectionsN.get(name) != usize::MAX {
            section.width = starkinfo.map_sectionsN.get(name);
        } else if vec!["x_n", "x_2ns"].contains(&name) {
            section.width = 1;
        } else if vec!["xDivXSubXi", "xDivXSubWXi", "f_2ns"].contains(&name) {
            section.width = 3;
        } else if vec!["q_2ns"].contains(&name) {
            section.width = starkinfo.q_dim;
        } else {
            panic!("Invalid section name {}", name)
        }
    };

    for i in 0..exec_info.input_sections.len() {
        set_width(&mut exec_info.input_sections[i]);
    }
    for i in 0..exec_info.output_sections.len() {
        set_width(&mut exec_info.output_sections[i]);
    }

    let extend_bits = ctx.nbits_ext - ctx.nbits;
    let n = if dom == "n" { ctx.N } else { ctx.Next };
    let next = if dom == "n" { 1 } else { 1 << extend_bits };

    let mut n_per_thread = (n - 1) / get_max_workers() + 1;
    if n_per_thread > MAX_OPS_PER_THREAD {
        n_per_thread = MAX_OPS_PER_THREAD
    };
    if n_per_thread < MIN_OPS_PER_THREAD {
        n_per_thread = MIN_OPS_PER_THREAD
    };

    let mut ctx_chunks: Vec<StarkContext> = vec![];

    for i in (0..n).step_by(n_per_thread) {
        let cur_n = std::cmp::min(n_per_thread, n - i);
        let mut tmp_ctx = StarkContext::default();
        tmp_ctx.N = n;
        tmp_ctx.Next = next;
        tmp_ctx.nbits = ctx.nbits;
        tmp_ctx.nbits_ext = ctx.nbits_ext;
        tmp_ctx.evals = ctx.evals.clone();
        tmp_ctx.publics = ctx.publics.clone();
        tmp_ctx.challenge = ctx.challenge.clone();

        for si in &exec_info.input_sections {
            if si.name.as_str() == "xDivXSubXi" || si.name.as_str() == "xDivXSubWXi" {
                let tmp = tmp_ctx.get_mut_base(si.name.as_str());
                // for GL(p)
                *tmp = vec![FGL::ZERO; (cur_n + next) * si.width];
                let ori_sec = ctx.get_mut_base(si.name.as_str());
                for j in 0..(cur_n * si.width) {
                    tmp[j] = ori_sec[i * si.width + j]
                }
                // next
                for j in 0..(next * si.width) {
                    tmp[cur_n * si.width + j] = ori_sec[((i + cur_n) % n) * si.width + j]
                }
            } else {
                let tmp = tmp_ctx.get_mut(si.name.as_str());
                // for field extension GL(p^3)
                *tmp = vec![F3G::ZERO; (cur_n + next) * si.width];
                let ori_sec = ctx.get_mut(si.name.as_str());
                for j in 0..(cur_n * si.width) {
                    tmp[j] = ori_sec[i * si.width + j]
                }
                // next
                for j in 0..(next * si.width) {
                    tmp[cur_n * si.width + j] = ori_sec[((i + cur_n) % n) * si.width + j]
                }
            }
        }
        ctx_chunks.push(tmp_ctx);
    }

    ctx_chunks
        .par_iter_mut()
        .enumerate()
        .for_each(|(i, tmp_ctx)| {
            let cur_n = std::cmp::min(n_per_thread, n - i * n_per_thread);
            log::info!("execute trace LDE {}/{}", i * n_per_thread, n);
            tmp_ctx.Zi = build_Zh_Inv(ctx.nbits, extend_bits, i * n_per_thread);
            for so in &exec_info.output_sections {
                let tmp = tmp_ctx.get_mut(so.name.as_str());
                if tmp.len() == 0 {
                    *tmp = vec![F3G::ZERO; so.width * (cur_n + next)];
                }
            }
            calculate_exps(tmp_ctx, starkinfo, seg, &dom, step, cur_n);
        });

    // write back the output
    for i in 0..ctx_chunks.len() {
        for so in &exec_info.output_sections {
            let tmp = ctx_chunks[i].get_mut(so.name.as_str());
            let out = ctx.get_mut(so.name.as_str());
            for k in 0..(tmp.len() - so.width * next) {
                out[i * n_per_thread * so.width + k] = tmp[k];
            }
        }
    }
}

#[cfg(test)]
pub mod tests {
    use crate::field_bn128::Fr;
    use crate::merklehash::MerkleTreeGL;
    use crate::merklehash_bn128::MerkleTreeBN128;
    use crate::polsarray::{PolKind, PolsArray};
    use crate::stark_gen::StarkProof;
    use crate::stark_setup::StarkSetup;
    use crate::stark_verify::stark_verify;
    use crate::traits::MTNodeType;
    use crate::transcript::TranscriptGL;
    use crate::transcript_bn128::TranscriptBN128;
    use crate::types::load_json;
    use crate::types::{StarkStruct, PIL};

    #[test]
    fn test_stark_gen() {
        env_logger::init();
        let mut pil = load_json::<PIL>("data/fib.pil.json").unwrap();
        let mut const_pol = PolsArray::new(&pil, PolKind::Constant);
        const_pol.load("data/fib.const").unwrap();

        let mut cm_pol = PolsArray::new(&pil, PolKind::Commit);
        cm_pol.load("data/fib.cm").unwrap();

        let stark_struct = load_json::<StarkStruct>("data/starkStruct.json").unwrap();
        let mut setup =
            StarkSetup::<MerkleTreeBN128>::new(&const_pol, &mut pil, &stark_struct, None).unwrap();
        let fr_root: Fr = Fr(setup.const_root.as_scalar::<Fr>());
        log::info!("setup {}", fr_root);
        let starkproof = StarkProof::<MerkleTreeBN128>::stark_gen::<TranscriptBN128>(
            &cm_pol,
            &const_pol,
            &setup.const_tree,
            &setup.starkinfo,
            &setup.program,
            &pil,
            &stark_struct,
        )
        .unwrap();

        log::info!("verify the proof...");

        let result = stark_verify::<MerkleTreeBN128, TranscriptBN128>(
            &starkproof,
            &setup.const_root,
            &setup.starkinfo,
            &stark_struct,
            &mut setup.program,
        )
        .unwrap();
        assert_eq!(result, true);
    }

    #[test]
    fn test_stark_permutation() {
        let mut pil = load_json::<PIL>("data/pe.pil.json").unwrap();
        let mut const_pol = PolsArray::new(&pil, PolKind::Constant);
        const_pol.load("data/pe.const").unwrap();

        let mut cm_pol = PolsArray::new(&pil, PolKind::Commit);
        cm_pol.load("data/pe.cm").unwrap();

        let stark_struct = load_json::<StarkStruct>("data/starkStruct.json").unwrap();
        let mut setup =
            StarkSetup::<MerkleTreeBN128>::new(&const_pol, &mut pil, &stark_struct, None).unwrap();
        let starkproof = StarkProof::<MerkleTreeBN128>::stark_gen::<TranscriptBN128>(
            &cm_pol,
            &const_pol,
            &setup.const_tree,
            &setup.starkinfo,
            &setup.program,
            &pil,
            &stark_struct,
        )
        .unwrap();

        log::info!("verify the proof...");

        let result = stark_verify::<MerkleTreeBN128, TranscriptBN128>(
            &starkproof,
            &setup.const_root,
            &setup.starkinfo,
            &stark_struct,
            &mut setup.program,
        )
        .unwrap();
        assert_eq!(result, true);
    }

    #[test]
    fn test_stark_plookup_bn128() {
        let mut pil = load_json::<PIL>("data/plookup.pil.json").unwrap();
        let mut const_pol = PolsArray::new(&pil, PolKind::Constant);
        const_pol.load("data/plookup.const").unwrap();
        let mut cm_pol = PolsArray::new(&pil, PolKind::Commit);
        cm_pol.load("data/plookup.cm").unwrap();
        let stark_struct = load_json::<StarkStruct>("data/starkStruct.json").unwrap();
        let mut setup =
            StarkSetup::<MerkleTreeBN128>::new(&const_pol, &mut pil, &stark_struct, None).unwrap();
        let starkproof = StarkProof::<MerkleTreeBN128>::stark_gen::<TranscriptBN128>(
            &cm_pol,
            &const_pol,
            &setup.const_tree,
            &setup.starkinfo,
            &setup.program,
            &pil,
            &stark_struct,
        )
        .unwrap();
        log::info!("verify the proof...");
        let result = stark_verify::<MerkleTreeBN128, TranscriptBN128>(
            &starkproof,
            &setup.const_root,
            &setup.starkinfo,
            &stark_struct,
            &mut setup.program,
        )
        .unwrap();
        assert_eq!(result, true);
    }

    #[test]
    fn test_stark_connection() {
        let mut pil = load_json::<PIL>("data/connection.pil.json").unwrap();
        let mut const_pol = PolsArray::new(&pil, PolKind::Constant);
        const_pol.load("data/connection.const").unwrap();
        let mut cm_pol = PolsArray::new(&pil, PolKind::Commit);
        cm_pol.load("data/connection.cm").unwrap();
        let stark_struct = load_json::<StarkStruct>("data/starkStruct.json").unwrap();
        let mut setup =
            StarkSetup::<MerkleTreeBN128>::new(&const_pol, &mut pil, &stark_struct, None).unwrap();
        let starkproof = StarkProof::<MerkleTreeBN128>::stark_gen::<TranscriptBN128>(
            &cm_pol,
            &const_pol,
            &setup.const_tree,
            &setup.starkinfo,
            &setup.program,
            &pil,
            &stark_struct,
        )
        .unwrap();
        log::info!("verify the proof...");
        let result = stark_verify::<MerkleTreeBN128, TranscriptBN128>(
            &starkproof,
            &setup.const_root,
            &setup.starkinfo,
            &stark_struct,
            &mut setup.program,
        )
        .unwrap();
        assert_eq!(result, true);
    }

    #[test]
    fn test_stark_plookup_gl() {
        let mut pil = load_json::<PIL>("data/plookup.pil.json.gl").unwrap();
        let mut const_pol = PolsArray::new(&pil, PolKind::Constant);
        const_pol.load("data/plookup.const.gl").unwrap();
        let mut cm_pol = PolsArray::new(&pil, PolKind::Commit);
        cm_pol.load("data/plookup.cm.gl").unwrap();
        let stark_struct = load_json::<StarkStruct>("data/starkStruct.json.gl").unwrap();
        let mut setup =
            StarkSetup::<MerkleTreeGL>::new(&const_pol, &mut pil, &stark_struct, None).unwrap();
        let starkproof = StarkProof::<MerkleTreeGL>::stark_gen::<TranscriptGL>(
            &cm_pol,
            &const_pol,
            &setup.const_tree,
            &setup.starkinfo,
            &setup.program,
            &pil,
            &stark_struct,
        )
        .unwrap();
        log::info!("verify the proof...");
        let result = stark_verify::<MerkleTreeGL, TranscriptGL>(
            &starkproof,
            &setup.const_root,
            &setup.starkinfo,
            &stark_struct,
            &mut setup.program,
        )
        .unwrap();
        assert_eq!(result, true);
    }
}<|MERGE_RESOLUTION|>--- conflicted
+++ resolved
@@ -239,11 +239,7 @@
         ctx.Zi = build_Zh_Inv(ctx.nbits, extend_bits, 0);
 
         ctx.const_n = const_pols.write_buff();
-<<<<<<< HEAD
         const_tree.to_extend(&mut ctx.const_2ns);
-=======
-        const_tree.to_f3g(&mut ctx.const_2ns);
->>>>>>> ff6bb796
 
         ctx.publics = vec![F3G::ZERO; starkinfo.publics.len()];
         for (i, pe) in starkinfo.publics.iter().enumerate() {
@@ -273,11 +269,7 @@
 
         log::info!("Merkelizing 1....");
         let tree1 = extend_and_merkelize::<M>(&mut ctx, starkinfo, "cm1_n")?;
-<<<<<<< HEAD
         tree1.to_extend(&mut ctx.cm1_2ns);
-=======
-        tree1.to_f3g(&mut ctx.cm1_2ns);
->>>>>>> ff6bb796
 
         log::info!(
             "tree1 root: {}",
@@ -306,11 +298,7 @@
 
         log::info!("Merkelizing 2....");
         let tree2 = extend_and_merkelize::<M>(&mut ctx, starkinfo, "cm2_n")?;
-<<<<<<< HEAD
         tree2.to_extend(&mut ctx.cm2_2ns);
-=======
-        tree2.to_f3g(&mut ctx.cm2_2ns);
->>>>>>> ff6bb796
         transcript.put(&[tree2.root().as_elements().to_vec()])?;
         log::info!(
             "tree2 root: {}",
@@ -357,11 +345,7 @@
         log::info!("Merkelizing 3....");
 
         let tree3 = extend_and_merkelize::<M>(&mut ctx, starkinfo, "cm3_n")?;
-<<<<<<< HEAD
         tree3.to_extend(&mut ctx.cm3_2ns);
-=======
-        tree3.to_f3g(&mut ctx.cm3_2ns);
->>>>>>> ff6bb796
         transcript.put(&[tree3.root().as_elements().to_vec()])?;
 
         log::info!(
