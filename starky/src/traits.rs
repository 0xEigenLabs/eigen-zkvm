use crate::errors::Result;
use ::rand::Rand;
use core::ops::{Add, AddAssign, Div, DivAssign, Mul, MulAssign, Neg, Sub, SubAssign};
use ff::PrimeField;
use plonky::field_gl::Fr as FGL;
use plonky::field_gl::Fr;
use plonky::Field;
use serde::ser::Serialize;
use std::fmt::{Debug, Display};
use std::hash::Hash;

pub trait MTNodeType {
    fn as_elements(&self) -> &[FGL];
    fn new(value: &[FGL]) -> Self;
    fn from_scalar<T: PrimeField>(e: &T) -> Self;
    fn as_scalar<T: PrimeField>(self) -> T::Repr;
}

pub trait MerkleTree {
    type MTNode: Copy + std::fmt::Display + Clone + Default + MTNodeType + core::fmt::Debug;
    type BaseField: Clone
        + Default
        + core::fmt::Debug
        + Into<crate::serializer::Input<Self::MTNode>>;
    type ExtendField: FieldExtension;
    fn new() -> Self;
<<<<<<< HEAD
    fn to_fng(&self, p_be: &mut Vec<Self::ExtendField>);
=======
    fn to_extend(&self, p_be: &mut Vec<F3G>);
>>>>>>> 044dae15
    fn merkelize(&mut self, buff: Vec<FGL>, width: usize, height: usize) -> Result<()>;
    fn get_element(&self, idx: usize, sub_idx: usize) -> FGL;
    fn get_group_proof(&self, idx: usize) -> Result<(Vec<FGL>, Vec<Vec<Self::BaseField>>)>;
    fn verify_group_proof(
        &self,
        root: &Self::MTNode,
        mp: &Vec<Vec<Self::BaseField>>,
        idx: usize,
        group_elements: &Vec<FGL>,
    ) -> Result<bool>;
    fn root(&self) -> Self::MTNode;
    fn eq_root(&self, r1: &Self::MTNode, r2: &Self::MTNode) -> bool;
    fn element_size(&self) -> usize;
}

pub trait Transcript {
    fn new() -> Self;
    fn get_field<F: FieldExtension>(&mut self) -> F;
    fn get_fields1(&mut self) -> Result<FGL>;
    fn put(&mut self, es: &[Vec<FGL>]) -> Result<()>;
    fn get_permutations(&mut self, n: usize, nbits: usize) -> Result<Vec<usize>>;
}

pub trait FieldExtension:
    From<Fr>
    + From<u64>
    + From<i32>
    + From<usize>
    + Debug
    + Hash
    + Copy
    + Clone
    + PartialEq
    + Eq
    + Default
    + Add<Output = Self>
    + AddAssign
    + Div<Output = Self>
    + DivAssign
    + Mul<Output = Self>
    + MulAssign
    + Neg<Output = Self>
    + Sub<Output = Self>
    + SubAssign
    + Rand
    + Display
    + Send
    + Sync
    + Field
    + Serialize
{
    const ELEMENT_BYTES: usize;
    const IS_CANONICAL: bool = false;
    const ZERO: Self;
    const ONE: Self;
    const NEW_SIZE: u64 = 0;
    fn dim(&self) -> usize;
    fn from_vec(values: Vec<Fr>) -> Self;
    fn to_be(&self) -> Fr;
    fn as_elements(&self) -> Vec<Fr>;
    fn mul_scalar(self, b: usize) -> Self;
    fn eq(self, rhs: &Self) -> bool;
    fn gt(self, rhs: &Self) -> bool;
    fn geq(self, rhs: &Self) -> bool;
    fn lt(self, rhs: &Self) -> bool;
    fn leq(self, rhs: &Self) -> bool;
    fn exp(self, e_: usize) -> Self;
    fn batch_inverse(elems: &[Self]) -> Vec<Self>;
    fn inv(self) -> Self;
    fn as_int(&self) -> u64;
    fn elements_as_bytes(elements: &[Self]) -> &[u8];
    fn as_bytes(&self) -> &[u8];
}<|MERGE_RESOLUTION|>--- conflicted
+++ resolved
@@ -24,11 +24,7 @@
         + Into<crate::serializer::Input<Self::MTNode>>;
     type ExtendField: FieldExtension;
     fn new() -> Self;
-<<<<<<< HEAD
-    fn to_fng(&self, p_be: &mut Vec<Self::ExtendField>);
-=======
-    fn to_extend(&self, p_be: &mut Vec<F3G>);
->>>>>>> 044dae15
+    fn to_extend(&self, p_be: &mut Vec<Self::ExtendField>);
     fn merkelize(&mut self, buff: Vec<FGL>, width: usize, height: usize) -> Result<()>;
     fn get_element(&self, idx: usize, sub_idx: usize) -> FGL;
     fn get_group_proof(&self, idx: usize) -> Result<(Vec<FGL>, Vec<Vec<Self::BaseField>>)>;
