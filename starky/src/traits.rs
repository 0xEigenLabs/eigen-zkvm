--- conflicted
+++ resolved
@@ -17,11 +17,7 @@
         + core::fmt::Debug
         + Into<crate::serializer::Input<Self::MTNode>>;
     fn new() -> Self;
-<<<<<<< HEAD
-    fn to_extend(&self, p_be: &mut Vec<Self::ExtendField>);
-=======
-    fn to_f3g(&self, p_be: &mut Vec<F3G>);
->>>>>>> ff6bb796
+    fn to_extend(&self, p_be: &mut Vec<F3G>);
     fn merkelize(&mut self, buff: Vec<FGL>, width: usize, height: usize) -> Result<()>;
     fn get_element(&self, idx: usize, sub_idx: usize) -> FGL;
     fn get_group_proof(&self, idx: usize) -> Result<(Vec<FGL>, Vec<Vec<Self::BaseField>>)>;
