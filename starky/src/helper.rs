--- conflicted
+++ resolved
@@ -80,14 +80,11 @@
     Fr::from_str(&f.to_string()).unwrap()
 }
 
-<<<<<<< HEAD
-=======
 #[inline(always)]
 pub fn biguint_bls12381_to_fr(f: &BigUint) -> Fr_bls12381 {
     Fr_bls12381::from_str(&f.to_string()).unwrap()
 }
 
->>>>>>> 044dae15
 use std::fmt::{Debug, Display};
 pub fn pretty_print_array<T: Debug + Display>(cols: &Vec<T>) -> String {
     let mut msg = String::new();
