#![allow(non_snake_case)]
use crate::expressionops::ExpressionOps as E;
use crate::starkinfo_codegen::{
    build_code, iterate_code, pil_code_gen, Context, ContextF, EVIdx, Index, IndexVec, Node,
    PolType, Segment,
};
use crate::types::{Expression, Public, StarkStruct, PIL};
<<<<<<< HEAD
use anyhow::bail;
use serde::{Deserialize, Serialize};
=======
use anyhow::{bail, Result};
use serde::Serialize;
>>>>>>> 61808a67
use std::collections::HashMap;
use std::fmt;

#[derive(Default, Debug, Serialize, Deserialize)]
pub struct PCCTX {
    pub f_exp_id: usize,
    pub t_exp_id: usize,
    pub h1_id: usize,
    pub h2_id: usize,
    pub z_id: usize,
    pub c1_id: usize,
    pub c2_id: usize,
    pub num_id: usize,
    pub den_id: usize,
}

#[derive(Debug, Default, Serialize, Deserialize)]
pub struct Program {
    pub publics_code: Vec<Segment>,
    pub step2prev: Segment,
    pub step3prev: Segment,
    pub step3: Segment,
    pub step42ns: Segment,
    pub step52ns: Segment,
    pub verifier_code: Segment,
    pub verifier_query_code: Segment,
}

impl fmt::Display for Program {
    fn fmt(&self, f: &mut fmt::Formatter) -> fmt::Result {
        let obj = json!(self);
        writeln!(
            f,
            "publics: {}",
            serde_json::to_string_pretty(&obj).unwrap()
        )
    }
}

#[derive(Debug, Default, Serialize, Deserialize)]
pub struct StarkInfo {
    pub var_pol_map: Vec<PolType>,
    pub n_cm1: usize,
    pub n_cm2: usize,
    pub n_cm3: usize,
    pub n_cm4: usize,
    pub n_q: usize,
    pub pu_ctx: Vec<PCCTX>,
    pub pe_ctx: Vec<PCCTX>,
    pub ci_ctx: Vec<PCCTX>,
    pub n_constants: usize,
    pub n_publics: usize,
    pub c_exp: usize,

    pub im_exps: HashMap<usize, bool>,
    pub q_deg: usize,
    pub q_dim: usize,
    pub im_exps_list: Vec<usize>,
    pub im_exp2cm: HashMap<usize, usize>,

    pub qs: Vec<usize>,
    pub exps_2ns: Vec<usize>,
    pub exps_n: Vec<usize>,

    pub ev_map: Vec<Node>,
    pub fri_exp_id: usize,
    pub n_exps: usize,

    pub cm_n: Vec<usize>,
    pub cm_2ns: Vec<usize>,
    pub tmpexp_n: Vec<usize>,
    pub q_2ns: Vec<usize>,
    pub f_2ns: Vec<usize>,

    pub map_sections: IndexVec,
    pub map_sectionsN1: Index,
    pub map_sectionsN3: Index,
    pub map_sectionsN: Index,
    pub map_offsets: Index,
    pub map_deg: Index,
    pub map_total_n: usize,
    pub exp2pol: HashMap<usize, usize>,

    pub publics: Vec<Public>,
    pub ev_idx: EVIdx,
}

impl fmt::Display for StarkInfo {
    fn fmt(&self, f: &mut fmt::Formatter) -> fmt::Result {
        let obj = json!(self.var_pol_map);
        writeln!(
            f,
            "var_pol_map: {}",
            serde_json::to_string_pretty(&obj).unwrap()
        )?;
        writeln!(
            f,
            "n_cm 1-4: {} {} {} {}, n_q: {}",
            self.n_cm1, self.n_cm2, self.n_cm3, self.n_cm4, self.n_q
        )?;
        let obj = json!(self.pu_ctx);
        writeln!(f, "pu_ctx: {}", serde_json::to_string_pretty(&obj).unwrap())?;
        let obj = json!(self.pe_ctx);
        writeln!(f, "pe_ctx: {}", serde_json::to_string_pretty(&obj).unwrap())?;
        let obj = json!(self.ci_ctx);
        writeln!(f, "ci_ctx: {}", serde_json::to_string_pretty(&obj).unwrap())?;
        writeln!(
            f,
            "n_constants: {}, n_publics: {}, c_exp: {}",
            self.n_constants, self.n_publics, self.c_exp
        )?;
        writeln!(f, "q_deg: {}, q_dim: {}", self.q_deg, self.q_dim)?;
        let obj = json!(self.im_exps);
        writeln!(
            f,
            "im_exps: {}",
            serde_json::to_string_pretty(&obj).unwrap()
        )?;
        let obj = json!(self.im_exp2cm);
        writeln!(
            f,
            "im_exp2cm: {}",
            serde_json::to_string_pretty(&obj).unwrap()
        )?;
        let obj = json!(self.qs);
        writeln!(f, "qs: {}", serde_json::to_string_pretty(&obj).unwrap())?;
        let obj = json!(self.exps_2ns);
        writeln!(
            f,
            "exps_2ns: {}",
            serde_json::to_string_pretty(&obj).unwrap()
        )?;
        let obj = json!(self.exps_n);
        writeln!(f, "exps_n: {}", serde_json::to_string_pretty(&obj).unwrap())?;
        let obj = json!(self.ev_map);
        writeln!(f, "ev_map: {}", serde_json::to_string_pretty(&obj).unwrap())?;
        writeln!(
            f,
            "fri_exp_id: {}, n_exps: {}",
            self.fri_exp_id, self.n_exps
        )?;
        let obj = json!(self.cm_n);
        writeln!(f, "cm_n: {}", serde_json::to_string_pretty(&obj).unwrap())?;
        let obj = json!(self.cm_2ns);
        writeln!(f, "cm_2ns: {}", serde_json::to_string_pretty(&obj).unwrap())?;
        let obj = json!(self.tmpexp_n);
        writeln!(
            f,
            "tmpexp_n: {}",
            serde_json::to_string_pretty(&obj).unwrap()
        )?;
        let obj = json!(self.f_2ns);
        writeln!(f, "f_2ns: {}", serde_json::to_string_pretty(&obj).unwrap())?;
        let obj = json!(self.q_2ns);
        writeln!(f, "q_2ns: {}", serde_json::to_string_pretty(&obj).unwrap())?;
        let obj = json!(self.map_sections);
        writeln!(
            f,
            "map_sections: {}",
            serde_json::to_string_pretty(&obj).unwrap()
        )?;
        let obj = json!(self.map_sectionsN1);
        writeln!(
            f,
            "map_sectionsN1: {}",
            serde_json::to_string_pretty(&obj).unwrap()
        )?;
        let obj = json!(self.map_sectionsN3);
        writeln!(
            f,
            "map_sectionsN3: {}",
            serde_json::to_string_pretty(&obj).unwrap()
        )?;
        let obj = json!(self.map_sectionsN);
        writeln!(
            f,
            "map_sectionsN: {}",
            serde_json::to_string_pretty(&obj).unwrap()
        )?;
        let obj = json!(self.map_offsets);
        writeln!(
            f,
            "map_offsets: {}",
            serde_json::to_string_pretty(&obj).unwrap()
        )?;
        let obj = json!(self.map_deg);
        writeln!(
            f,
            "map_deg: {}",
            serde_json::to_string_pretty(&obj).unwrap()
        )?;
        writeln!(f, "map_total_n: {}", self.map_total_n)?;
        let obj = json!(self.exp2pol);
        writeln!(
            f,
            "exp2pol: {}",
            serde_json::to_string_pretty(&obj).unwrap()
        )?;
        let obj = json!(self.publics);
        writeln!(
            f,
            "publics: {}",
            serde_json::to_string_pretty(&obj).unwrap()
        )?;
        writeln!(f, "ev_idx: {:?}", self.ev_idx)
    }
}

impl StarkInfo {
    pub fn new(
        pil: &mut PIL,
        stark_struct: &StarkStruct,
        global_l1: Option<String>,
    ) -> Result<(StarkInfo, Program)> {
        let pil_deg = pil.references.values().nth(0).unwrap().polDeg;

        let stark_deg = 2usize.pow(stark_struct.nBits as u32);

        if stark_deg != pil_deg {
            bail!("stark_deg != pil_deg");
        }

        if stark_struct.nBitsExt != stark_struct.steps[0].nBits {
            bail!("MustEqualDegreeError: stark_struct.nBitsExt != stark_struct.steps[0].nBits");
        }

        let mut info = StarkInfo {
            var_pol_map: Vec::new(),
            pu_ctx: Vec::new(),
            pe_ctx: Vec::new(),
            ci_ctx: Vec::new(),
            n_constants: pil.nConstants,
            n_publics: pil.publics.len(),
            exp2pol: HashMap::new(),
            n_cm1: 0,
            n_cm2: 0,
            n_cm3: 0,
            n_cm4: 0,
            n_q: 0,
            c_exp: 0,
            ev_map: Vec::new(),
            fri_exp_id: 0,
            n_exps: 0,
            q_deg: 0,
            q_dim: 0,
            im_exps: HashMap::new(),
            im_exps_list: Vec::new(),
            im_exp2cm: HashMap::new(),
            qs: Vec::new(),
            exps_2ns: Vec::new(),
            exps_n: Vec::new(),
            cm_n: Vec::new(),
            cm_2ns: Vec::new(),
            tmpexp_n: Vec::new(),
            q_2ns: Vec::new(),
            f_2ns: Vec::new(),
            map_sections: IndexVec::default(),
            map_sectionsN1: Index::default(),
            map_sectionsN3: Index::default(),
            map_sectionsN: Index::default(),
            map_offsets: Index::default(),
            map_deg: Index::default(),
            map_total_n: 0,
            publics: Vec::new(),
            ev_idx: EVIdx::new(),
        };

        let mut program = Program {
            publics_code: vec![],
            step2prev: Segment::default(),
            step3prev: Segment::default(),
            step3: Segment::default(),
            step42ns: Segment::default(),
            step52ns: Segment::default(),
            verifier_code: Segment::default(),
            verifier_query_code: Segment::default(),
        };

        info.generate_public_calculators(pil, &mut program)?;
        info.n_cm1 = pil.nCommitments;

        let mut ctx = Context {
            tmp_used: 0,
            code: vec![],
            calculated: HashMap::new(),
            exp_id: 0,
        };

        let mut ctx2ns = Context {
            tmp_used: 0,
            code: vec![],
            calculated: HashMap::new(),
            exp_id: 0,
        };

        log::trace!("generate_step2");
        info.generate_step2(&mut ctx, pil, &mut program)?; // H1, H2

        log::trace!("generate_step3");
        info.generate_step3(&mut ctx, pil, &mut program, global_l1)?; // Z Polynonmial and LC of the permutation checks

        log::trace!("generate_constraint_polynomial");
        info.generate_constraint_polynomial(
            &mut ctx,
            &mut ctx2ns,
            pil,
            stark_struct,
            &mut program,
        )?;

        let mut ctx = Context {
            tmp_used: 0,
            code: vec![],
            calculated: HashMap::new(),
            exp_id: 0,
        };
        for (k, v) in info.im_exps.iter() {
            ctx.calculated.insert(("exps", *k), *v);
            ctx.calculated.insert(("expsPrime", *k), *v);
        }

        log::trace!("generate_constraint_polynomial_verifier");
        info.generate_constraint_polynomial_verifier(&mut ctx, pil, &mut program)?;
        log::trace!("generate_fri_polynomial");
        info.generate_fri_polynomial(&mut ctx2ns, pil, &mut program)?;

        let mut ctx = Context {
            tmp_used: 0,
            code: vec![],
            calculated: HashMap::new(),
            exp_id: 0,
        };
        log::trace!("generate_fri_verifier");
        info.generate_fri_verifier(&mut ctx, pil, &mut program)?;

        log::trace!("map");
        info.map(pil, stark_struct, &mut program)?;

        info.publics = pil.publics.clone();
        Ok((info, program))
    }

    pub fn generate_public_calculators(
        &mut self,
        pil: &mut PIL,
        program: &mut Program,
    ) -> Result<()> {
        let publics = pil.publics.clone();
        log::trace!(
            "generate_public_calculators: publics as input: {:?}",
            publics
        );
        for p in publics.iter() {
            if p.polType.as_str() == "imP" {
                let mut ctx = Context {
                    tmp_used: 0,
                    code: vec![],
                    calculated: HashMap::new(),
                    exp_id: 0,
                };
                pil_code_gen(&mut ctx, pil, p.polId, false, "", 0, false)?;
                let mut segment = build_code(&mut ctx, pil);

                let mut ctx_f = ContextF {
                    exp_map: HashMap::new(),
                    tmp_used: segment.tmp_used,
                    dom: "".to_string(),
                    tmpexps: &mut HashMap::new(),
                    starkinfo: self,
                };

                let fix_ref = |r: &mut Node, ctx: &mut ContextF, _pil: &mut PIL| {
                    let p = if r.prime { 1 } else { 0 };
                    if r.type_.as_str() == "exp" {
                        if ctx.exp_map.get(&(p, r.id)).is_none() {
                            ctx.exp_map.insert((p, r.id), ctx.tmp_used);
                            ctx.tmp_used += 1;
                        }
                        r.prime = false;
                        r.type_ = "tmp".to_string();
                        r.id = *ctx.exp_map.get(&(p, r.id)).unwrap();
                    }
                };
                iterate_code(&mut segment, fix_ref, &mut ctx_f, pil);

                segment.tmp_used = ctx_f.tmp_used;
                program.publics_code.push(segment);
                //log::trace!("generate_public_calculators: publics_code: {}", program.publics_code.len());
                //    log::trace!("{}", pp);
                //}
                ctx.calculated.clear(); // TODO: useless
            }
        }
        Ok(())
    }

    pub fn generate_step2(
        &mut self,
        ctx: &mut Context,
        pil: &mut PIL,
        program: &mut Program,
    ) -> Result<()> {
        let ppi = pil.plookupIdentities.clone();
        //log::trace!("generate_step2: [{:?}]", ppi);
        for pi in ppi.iter() {
            let u = E::challenge("u".to_string());
            let def_val = E::challenge("defVal".to_string());

            let mut t_exp: Expression = E::nop();
            for j in pi.t.as_ref().unwrap().iter() {
                let e = E::exp(*j, None);
                if E::is_nop(&t_exp) {
                    t_exp = e;
                } else {
                    t_exp = E::add(&E::mul(&u, &t_exp), &e);
                }
            }

            if pi.selT.is_some() {
                t_exp = E::sub(&t_exp, &def_val);
                t_exp = E::mul(&t_exp, &E::exp(pi.selT.unwrap(), None));
                t_exp = E::add(&t_exp, &def_val);
                t_exp.idQ = Some(pil.nQ);
                pil.nQ += 1;
            }

            let t_exp_id = pil.expressions.len();
            t_exp.keep = Some(true);
            pil.expressions.push(t_exp);

            let mut f_exp = E::nop();
            for j in pi.f.as_ref().unwrap().iter() {
                let e = E::exp(*j, None);
                if f_exp == E::nop() {
                    f_exp = e;
                } else {
                    f_exp = E::add(&E::mul(&f_exp, &u), &e);
                }
            }
            if pi.selF.is_some() {
                f_exp = E::sub(&f_exp, &E::exp(t_exp_id, None));
                f_exp = E::mul(&f_exp, &E::exp(pi.selF.unwrap(), None));
                f_exp = E::add(&f_exp, &E::exp(t_exp_id, None));

                f_exp.idQ = Some(pil.nQ);
                pil.nQ += 1;
            }

            let f_exp_id = pil.expressions.len();
            f_exp.keep = Some(true);
            pil.expressions.push(f_exp);

            pil_code_gen(ctx, pil, f_exp_id, false, "", 0, false)?;
            pil_code_gen(ctx, pil, t_exp_id, false, "", 0, false)?;

            let h1_id = pil.nCommitments;
            pil.nCommitments += 1;
            let h2_id = pil.nCommitments;
            pil.nCommitments += 1;

            self.pu_ctx.push(PCCTX {
                f_exp_id,
                t_exp_id,
                h1_id,
                h2_id,
                z_id: 0,
                c1_id: 0,
                c2_id: 0,
                num_id: 0,
                den_id: 0,
            });
        }

        program.step2prev = build_code(ctx, pil);
        //log::trace!("pu_ctx {:?}", self.pu_ctx);
        //log::trace!("step2prev {}", program.step2prev);
        ctx.calculated.clear();
        self.n_cm2 = pil.nCommitments - self.n_cm1;
        //log::trace!("n_cm2 {}", self.n_cm2);
        Ok(())
    }
}<|MERGE_RESOLUTION|>--- conflicted
+++ resolved
@@ -5,13 +5,8 @@
     PolType, Segment,
 };
 use crate::types::{Expression, Public, StarkStruct, PIL};
-<<<<<<< HEAD
-use anyhow::bail;
-use serde::{Deserialize, Serialize};
-=======
 use anyhow::{bail, Result};
 use serde::Serialize;
->>>>>>> 61808a67
 use std::collections::HashMap;
 use std::fmt;
 
