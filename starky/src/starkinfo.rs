#![allow(non_snake_case)]
use crate::errors::{EigenError, Result};
use crate::expressionops::ExpressionOps as E;
use crate::starkinfo_codegen::{
    build_code, iterate_code, pil_code_gen, Context, ContextF, EVIdx, Index, IndexVec, Node,
    PolType, Segment,
};
use crate::types::{Expression, Public, StarkStruct, PIL};
<<<<<<< HEAD
use serde::{Deserialize, Serialize};
=======
use anyhow::bail;
use serde::Serialize;
>>>>>>> f7195de9
use std::collections::HashMap;
use std::fmt;

#[derive(Default, Debug, Serialize, Deserialize)]
pub struct PCCTX {
    pub f_exp_id: usize,
    pub t_exp_id: usize,
    pub h1_id: usize,
    pub h2_id: usize,
    pub z_id: usize,
    pub c1_id: usize,
    pub c2_id: usize,
    pub num_id: usize,
    pub den_id: usize,
}

#[derive(Debug, Default, Serialize, Deserialize)]
pub struct Program {
    pub publics_code: Vec<Segment>,
    pub step2prev: Segment,
    pub step3prev: Segment,
    pub step3: Segment,
    pub step42ns: Segment,
    pub step52ns: Segment,
    pub verifier_code: Segment,
    pub verifier_query_code: Segment,
}

impl fmt::Display for Program {
    fn fmt(&self, f: &mut fmt::Formatter) -> fmt::Result {
        let obj = json!(self);
        writeln!(
            f,
            "publics: {}",
            serde_json::to_string_pretty(&obj).unwrap()
        )
    }
}

#[derive(Debug, Default, Serialize, Deserialize)]
pub struct StarkInfo {
    pub var_pol_map: Vec<PolType>,
    pub n_cm1: usize,
    pub n_cm2: usize,
    pub n_cm3: usize,
    pub n_cm4: usize,
    pub n_q: usize,
    pub pu_ctx: Vec<PCCTX>,
    pub pe_ctx: Vec<PCCTX>,
    pub ci_ctx: Vec<PCCTX>,
    pub n_constants: usize,
    pub n_publics: usize,
    pub c_exp: usize,

    pub im_exps: HashMap<usize, bool>,
    pub q_deg: usize,
    pub q_dim: usize,
    pub im_exps_list: Vec<usize>,
    pub im_exp2cm: HashMap<usize, usize>,

    pub qs: Vec<usize>,
    pub exps_2ns: Vec<usize>,
    pub exps_n: Vec<usize>,

    pub ev_map: Vec<Node>,
    pub fri_exp_id: usize,
    pub n_exps: usize,

    pub cm_n: Vec<usize>,
    pub cm_2ns: Vec<usize>,
    pub tmpexp_n: Vec<usize>,
    pub q_2ns: Vec<usize>,
    pub f_2ns: Vec<usize>,

    pub map_sections: IndexVec,
    pub map_sectionsN1: Index,
    pub map_sectionsN3: Index,
    pub map_sectionsN: Index,
    pub map_offsets: Index,
    pub map_deg: Index,
    pub map_total_n: usize,
    pub exp2pol: HashMap<usize, usize>,

    pub publics: Vec<Public>,
    pub ev_idx: EVIdx,
}

impl fmt::Display for StarkInfo {
    fn fmt(&self, f: &mut fmt::Formatter) -> fmt::Result {
        let obj = json!(self.var_pol_map);
        writeln!(
            f,
            "var_pol_map: {}",
            serde_json::to_string_pretty(&obj).unwrap()
        )?;
        writeln!(
            f,
            "n_cm 1-4: {} {} {} {}, n_q: {}",
            self.n_cm1, self.n_cm2, self.n_cm3, self.n_cm4, self.n_q
        )?;
        let obj = json!(self.pu_ctx);
        writeln!(f, "pu_ctx: {}", serde_json::to_string_pretty(&obj).unwrap())?;
        let obj = json!(self.pe_ctx);
        writeln!(f, "pe_ctx: {}", serde_json::to_string_pretty(&obj).unwrap())?;
        let obj = json!(self.ci_ctx);
        writeln!(f, "ci_ctx: {}", serde_json::to_string_pretty(&obj).unwrap())?;
        writeln!(
            f,
            "n_constants: {}, n_publics: {}, c_exp: {}",
            self.n_constants, self.n_publics, self.c_exp
        )?;
        writeln!(f, "q_deg: {}, q_dim: {}", self.q_deg, self.q_dim)?;
        let obj = json!(self.im_exps);
        writeln!(
            f,
            "im_exps: {}",
            serde_json::to_string_pretty(&obj).unwrap()
        )?;
        let obj = json!(self.im_exp2cm);
        writeln!(
            f,
            "im_exp2cm: {}",
            serde_json::to_string_pretty(&obj).unwrap()
        )?;
        let obj = json!(self.qs);
        writeln!(f, "qs: {}", serde_json::to_string_pretty(&obj).unwrap())?;
        let obj = json!(self.exps_2ns);
        writeln!(
            f,
            "exps_2ns: {}",
            serde_json::to_string_pretty(&obj).unwrap()
        )?;
        let obj = json!(self.exps_n);
        writeln!(f, "exps_n: {}", serde_json::to_string_pretty(&obj).unwrap())?;
        let obj = json!(self.ev_map);
        writeln!(f, "ev_map: {}", serde_json::to_string_pretty(&obj).unwrap())?;
        writeln!(
            f,
            "fri_exp_id: {}, n_exps: {}",
            self.fri_exp_id, self.n_exps
        )?;
        let obj = json!(self.cm_n);
        writeln!(f, "cm_n: {}", serde_json::to_string_pretty(&obj).unwrap())?;
        let obj = json!(self.cm_2ns);
        writeln!(f, "cm_2ns: {}", serde_json::to_string_pretty(&obj).unwrap())?;
        let obj = json!(self.tmpexp_n);
        writeln!(
            f,
            "tmpexp_n: {}",
            serde_json::to_string_pretty(&obj).unwrap()
        )?;
        let obj = json!(self.f_2ns);
        writeln!(f, "f_2ns: {}", serde_json::to_string_pretty(&obj).unwrap())?;
        let obj = json!(self.q_2ns);
        writeln!(f, "q_2ns: {}", serde_json::to_string_pretty(&obj).unwrap())?;
        let obj = json!(self.map_sections);
        writeln!(
            f,
            "map_sections: {}",
            serde_json::to_string_pretty(&obj).unwrap()
        )?;
        let obj = json!(self.map_sectionsN1);
        writeln!(
            f,
            "map_sectionsN1: {}",
            serde_json::to_string_pretty(&obj).unwrap()
        )?;
        let obj = json!(self.map_sectionsN3);
        writeln!(
            f,
            "map_sectionsN3: {}",
            serde_json::to_string_pretty(&obj).unwrap()
        )?;
        let obj = json!(self.map_sectionsN);
        writeln!(
            f,
            "map_sectionsN: {}",
            serde_json::to_string_pretty(&obj).unwrap()
        )?;
        let obj = json!(self.map_offsets);
        writeln!(
            f,
            "map_offsets: {}",
            serde_json::to_string_pretty(&obj).unwrap()
        )?;
        let obj = json!(self.map_deg);
        writeln!(
            f,
            "map_deg: {}",
            serde_json::to_string_pretty(&obj).unwrap()
        )?;
        writeln!(f, "map_total_n: {}", self.map_total_n)?;
        let obj = json!(self.exp2pol);
        writeln!(
            f,
            "exp2pol: {}",
            serde_json::to_string_pretty(&obj).unwrap()
        )?;
        let obj = json!(self.publics);
        writeln!(
            f,
            "publics: {}",
            serde_json::to_string_pretty(&obj).unwrap()
        )?;
        writeln!(f, "ev_idx: {:?}", self.ev_idx)
    }
}

impl StarkInfo {
    pub fn new(
        pil: &mut PIL,
        stark_struct: &StarkStruct,
        global_l1: Option<String>,
    ) -> Result<(StarkInfo, Program)> {
        let pil_deg = pil.references.values().nth(0).unwrap().polDeg;

        let stark_deg = 2usize.pow(stark_struct.nBits as u32);

        if stark_deg != pil_deg {
            bail!(EigenError::MustEqualDegreeError(stark_deg, pil_deg));
        }

        if stark_struct.nBitsExt != stark_struct.steps[0].nBits {
            bail!(EigenError::MustEqualDegreeError(
                stark_struct.nBitsExt,
                stark_struct.steps[0].nBits,
            ));
        }

        let mut info = StarkInfo {
            var_pol_map: Vec::new(),
            pu_ctx: Vec::new(),
            pe_ctx: Vec::new(),
            ci_ctx: Vec::new(),
            n_constants: pil.nConstants,
            n_publics: pil.publics.len(),
            exp2pol: HashMap::new(),
            n_cm1: 0,
            n_cm2: 0,
            n_cm3: 0,
            n_cm4: 0,
            n_q: 0,
            c_exp: 0,
            ev_map: Vec::new(),
            fri_exp_id: 0,
            n_exps: 0,
            q_deg: 0,
            q_dim: 0,
            im_exps: HashMap::new(),
            im_exps_list: Vec::new(),
            im_exp2cm: HashMap::new(),
            qs: Vec::new(),
            exps_2ns: Vec::new(),
            exps_n: Vec::new(),
            cm_n: Vec::new(),
            cm_2ns: Vec::new(),
            tmpexp_n: Vec::new(),
            q_2ns: Vec::new(),
            f_2ns: Vec::new(),
            map_sections: IndexVec::default(),
            map_sectionsN1: Index::default(),
            map_sectionsN3: Index::default(),
            map_sectionsN: Index::default(),
            map_offsets: Index::default(),
            map_deg: Index::default(),
            map_total_n: 0,
            publics: Vec::new(),
            ev_idx: EVIdx::new(),
        };

        let mut program = Program {
            publics_code: vec![],
            step2prev: Segment::default(),
            step3prev: Segment::default(),
            step3: Segment::default(),
            step42ns: Segment::default(),
            step52ns: Segment::default(),
            verifier_code: Segment::default(),
            verifier_query_code: Segment::default(),
        };

        info.generate_public_calculators(pil, &mut program)?;
        info.n_cm1 = pil.nCommitments;

        let mut ctx = Context {
            tmp_used: 0,
            code: vec![],
            calculated: HashMap::new(),
            exp_id: 0,
        };

        let mut ctx2ns = Context {
            tmp_used: 0,
            code: vec![],
            calculated: HashMap::new(),
            exp_id: 0,
        };

        log::trace!("generate_step2");
        info.generate_step2(&mut ctx, pil, &mut program)?; // H1, H2

        log::trace!("generate_step3");
        info.generate_step3(&mut ctx, pil, &mut program, global_l1)?; // Z Polynonmial and LC of the permutation checks

        log::trace!("generate_constraint_polynomial");
        info.generate_constraint_polynomial(
            &mut ctx,
            &mut ctx2ns,
            pil,
            stark_struct,
            &mut program,
        )?;

        let mut ctx = Context {
            tmp_used: 0,
            code: vec![],
            calculated: HashMap::new(),
            exp_id: 0,
        };
        for (k, v) in info.im_exps.iter() {
            ctx.calculated.insert(("exps", *k), *v);
            ctx.calculated.insert(("expsPrime", *k), *v);
        }

        log::trace!("generate_constraint_polynomial_verifier");
        info.generate_constraint_polynomial_verifier(&mut ctx, pil, &mut program)?;
        log::trace!("generate_fri_polynomial");
        info.generate_fri_polynomial(&mut ctx2ns, pil, &mut program)?;

        let mut ctx = Context {
            tmp_used: 0,
            code: vec![],
            calculated: HashMap::new(),
            exp_id: 0,
        };
        log::trace!("generate_fri_verifier");
        info.generate_fri_verifier(&mut ctx, pil, &mut program)?;

        log::trace!("map");
        info.map(pil, stark_struct, &mut program)?;

        info.publics = pil.publics.clone();
        Ok((info, program))
    }

    pub fn generate_public_calculators(
        &mut self,
        pil: &mut PIL,
        program: &mut Program,
    ) -> Result<()> {
        let publics = pil.publics.clone();
        log::trace!(
            "generate_public_calculators: publics as input: {:?}",
            publics
        );
        for p in publics.iter() {
            if p.polType.as_str() == "imP" {
                let mut ctx = Context {
                    tmp_used: 0,
                    code: vec![],
                    calculated: HashMap::new(),
                    exp_id: 0,
                };
                pil_code_gen(&mut ctx, pil, p.polId, false, "", 0, false)?;
                let mut segment = build_code(&mut ctx, pil);

                let mut ctx_f = ContextF {
                    exp_map: HashMap::new(),
                    tmp_used: segment.tmp_used,
                    dom: "".to_string(),
                    tmpexps: &mut HashMap::new(),
                    starkinfo: self,
                };

                let fix_ref = |r: &mut Node, ctx: &mut ContextF, _pil: &mut PIL| {
                    let p = if r.prime { 1 } else { 0 };
                    if r.type_.as_str() == "exp" {
                        if ctx.exp_map.get(&(p, r.id)).is_none() {
                            ctx.exp_map.insert((p, r.id), ctx.tmp_used);
                            ctx.tmp_used += 1;
                        }
                        r.prime = false;
                        r.type_ = "tmp".to_string();
                        r.id = *ctx.exp_map.get(&(p, r.id)).unwrap();
                    }
                };
                iterate_code(&mut segment, fix_ref, &mut ctx_f, pil);

                segment.tmp_used = ctx_f.tmp_used;
                program.publics_code.push(segment);
                //log::trace!("generate_public_calculators: publics_code: {}", program.publics_code.len());
                //    log::trace!("{}", pp);
                //}
                ctx.calculated.clear(); // TODO: useless
            }
        }
        Ok(())
    }

    pub fn generate_step2(
        &mut self,
        ctx: &mut Context,
        pil: &mut PIL,
        program: &mut Program,
    ) -> Result<()> {
        let ppi = pil.plookupIdentities.clone();
        //log::trace!("generate_step2: [{:?}]", ppi);
        for pi in ppi.iter() {
            let u = E::challenge("u".to_string());
            let def_val = E::challenge("defVal".to_string());

            let mut t_exp: Expression = E::nop();
            for j in pi.t.as_ref().unwrap().iter() {
                let e = E::exp(*j, None);
                if E::is_nop(&t_exp) {
                    t_exp = e;
                } else {
                    t_exp = E::add(&E::mul(&u, &t_exp), &e);
                }
            }

            if pi.selT.is_some() {
                t_exp = E::sub(&t_exp, &def_val);
                t_exp = E::mul(&t_exp, &E::exp(pi.selT.unwrap(), None));
                t_exp = E::add(&t_exp, &def_val);
                t_exp.idQ = Some(pil.nQ);
                pil.nQ += 1;
            }

            let t_exp_id = pil.expressions.len();
            t_exp.keep = Some(true);
            pil.expressions.push(t_exp);

            let mut f_exp = E::nop();
            for j in pi.f.as_ref().unwrap().iter() {
                let e = E::exp(*j, None);
                if f_exp == E::nop() {
                    f_exp = e;
                } else {
                    f_exp = E::add(&E::mul(&f_exp, &u), &e);
                }
            }
            if pi.selF.is_some() {
                f_exp = E::sub(&f_exp, &E::exp(t_exp_id, None));
                f_exp = E::mul(&f_exp, &E::exp(pi.selF.unwrap(), None));
                f_exp = E::add(&f_exp, &E::exp(t_exp_id, None));

                f_exp.idQ = Some(pil.nQ);
                pil.nQ += 1;
            }

            let f_exp_id = pil.expressions.len();
            f_exp.keep = Some(true);
            pil.expressions.push(f_exp);

            pil_code_gen(ctx, pil, f_exp_id, false, "", 0, false)?;
            pil_code_gen(ctx, pil, t_exp_id, false, "", 0, false)?;

            let h1_id = pil.nCommitments;
            pil.nCommitments += 1;
            let h2_id = pil.nCommitments;
            pil.nCommitments += 1;

            self.pu_ctx.push(PCCTX {
                f_exp_id,
                t_exp_id,
                h1_id,
                h2_id,
                z_id: 0,
                c1_id: 0,
                c2_id: 0,
                num_id: 0,
                den_id: 0,
            });
        }

        program.step2prev = build_code(ctx, pil);
        //log::trace!("pu_ctx {:?}", self.pu_ctx);
        //log::trace!("step2prev {}", program.step2prev);
        ctx.calculated.clear();
        self.n_cm2 = pil.nCommitments - self.n_cm1;
        //log::trace!("n_cm2 {}", self.n_cm2);
        Ok(())
    }
}<|MERGE_RESOLUTION|>--- conflicted
+++ resolved
@@ -6,12 +6,9 @@
     PolType, Segment,
 };
 use crate::types::{Expression, Public, StarkStruct, PIL};
-<<<<<<< HEAD
 use serde::{Deserialize, Serialize};
-=======
 use anyhow::bail;
 use serde::Serialize;
->>>>>>> f7195de9
 use std::collections::HashMap;
 use std::fmt;
 
