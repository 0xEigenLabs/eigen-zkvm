#![allow(dead_code)]
#[cfg(all(
    target_feature = "avx2",
    not(all(
        target_feature = "avx512bw",
        target_feature = "avx512cd",
        target_feature = "avx512dq",
        target_feature = "avx512f",
        target_feature = "avx512vl"
    ))
))]
use crate::arch::x86_64::avx2_poseidon_gl::Poseidon;
use crate::constant::{get_max_workers, MAX_OPS_PER_THREAD, MIN_OPS_PER_THREAD};
use crate::digest::ElementDigest;
use crate::errors::{EigenError, Result};
use crate::f3g::F3G;
use crate::linearhash::LinearHash;
#[cfg(any(
    not(target_feature = "avx2"),
    all(
        target_feature = "avx512bw",
        target_feature = "avx512cd",
        target_feature = "avx512dq",
        target_feature = "avx512f",
        target_feature = "avx512vl"
    )
))]
use crate::poseidon_opt::Poseidon;
use crate::traits::MTNodeType;
use crate::traits::MerkleTree;
use plonky::field_gl::Fr as FGL;
use profiler_macro::time_profiler;
use rayon::prelude::*;
use std::time::Instant;

#[derive(Default)]
pub struct MerkleTreeGL {
    pub elements: Vec<FGL>,
    pub width: usize,
    pub height: usize,
    pub nodes: Vec<ElementDigest<4>>,
    h: LinearHash,
    poseidon: Poseidon,
}

fn get_n_nodes(n_: usize) -> usize {
    let mut n = n_;
    let mut next_n = (n - 1) / 2 + 1;
    let mut acc = next_n * 2;
    while n > 1 {
        n = next_n;
        next_n = (n - 1) / 2 + 1;
        if n > 1 {
            acc += next_n * 2;
        } else {
            acc += 1;
        }
    }
    acc
}

impl MerkleTreeGL {
    #[time_profiler()]
    fn merkle_gen_merkle_proof(&self, idx: usize, offset: usize, n: usize) -> Vec<Vec<FGL>> {
        if n <= 1 {
            return vec![];
        }
        let next_idx = idx >> 1;
        let si = idx ^ 1;
        let sib = self.nodes[offset + si].as_elements().to_vec();

        let next_n = (n - 1) / 2 + 1;
        let mut result = vec![sib];
        result.append(&mut self.merkle_gen_merkle_proof(next_idx, offset + next_n * 2, next_n));
        result
    }

    #[inline]
    #[time_profiler()]
    fn merklize_level(&mut self, p_in: usize, n_ops: usize, p_out: usize) -> Result<()> {
        let mut n_ops_per_thread = (n_ops - 1) / (get_max_workers() * 2) + 1;
        if n_ops_per_thread < MIN_OPS_PER_THREAD {
            n_ops_per_thread = MIN_OPS_PER_THREAD;
        }

        let buff = &self.nodes[p_in..(p_in + n_ops * 2)];
        let nodes = buff
            .par_chunks(2 * n_ops_per_thread)
            .enumerate()
            .map(|(i, bb)| self.do_merklize_level(bb, i, n_ops).unwrap())
            .reduce(
                Vec::<ElementDigest<4>>::new,
                |mut a: Vec<ElementDigest<4>>, mut b: Vec<ElementDigest<4>>| {
                    a.append(&mut b);
                    a
                },
            );

        let out = &mut self.nodes[p_out..(p_out + n_ops)];
        out.iter_mut()
            .zip(nodes)
            .for_each(|(nout, nin)| *nout = nin);
        Ok(())
    }

<<<<<<< HEAD
    #[time_profiler()]
=======
    #[cfg(not(any(
        target_feature = "avx512bw",
        target_feature = "avx512cd",
        target_feature = "avx512dq",
        target_feature = "avx512f",
        target_feature = "avx512vl"
    )))]
>>>>>>> 27fc5125
    fn do_merklize_level(
        &self,
        buff_in: &[ElementDigest<4>],
        _st_i: usize,
        _st_n: usize,
    ) -> Result<Vec<ElementDigest<4>>> {
        log::trace!(
            "merklizing GL hash start.... {}/{}, buff size {}",
            _st_i,
            _st_n,
            buff_in.len()
        );
        let n_ops = buff_in.len() / 2;
        let mut buff_out64: Vec<ElementDigest<4>> = vec![ElementDigest::<4>::default(); n_ops];
        buff_out64.iter_mut().zip(0..n_ops).for_each(|(out, i)| {
            let mut two = [FGL::ZERO; 8];
            let one: &[FGL] = buff_in[i * 2].as_elements();
            two[0..4].copy_from_slice(one);
            let one: &[FGL] = buff_in[i * 2 + 1].as_elements();
            two[4..8].copy_from_slice(one);
            *out = self.h.hash(&two, 0).unwrap();
        });
        Ok(buff_out64)
    }

<<<<<<< HEAD
    #[time_profiler()]
=======
    #[cfg(all(
        target_feature = "avx512bw",
        target_feature = "avx512cd",
        target_feature = "avx512dq",
        target_feature = "avx512f",
        target_feature = "avx512vl"
    ))]
    fn do_merklize_level(
        &self,
        buff_in: &[ElementDigest<4>],
        _st_i: usize,
        _st_n: usize,
    ) -> Result<Vec<ElementDigest<4>>> {
        log::trace!(
            "merklizing GL hash start.... {}/{}, buff size {}",
            _st_i,
            _st_n,
            buff_in.len()
        );
        let n_ops = buff_in.len() / 4;
        let mut buff_out64: Vec<ElementDigest<4>> =
            vec![ElementDigest::<4>::default(); buff_in.len() / 2];
        let process = |chunk: &[ElementDigest<4>], four: &mut [FGL; 16]| {
            for (j, item) in chunk.iter().enumerate() {
                let one: &[FGL] = item.as_elements();
                four[j * 4..(j + 1) * 4].copy_from_slice(one);
            }
            self.h.hash(four, 0).unwrap()
        };

        let mut four = [FGL::ZERO; 16];
        if n_ops == 0 {
            let hash_result = process(&buff_in[..2], &mut four);
            buff_out64[0] = hash_result[0];
        } else {
            for i in 0..n_ops {
                let hash_result = process(&buff_in[i * 4..i * 4 + 4], &mut four);
                buff_out64[i * 2] = hash_result[0];
                buff_out64[i * 2 + 1] = hash_result[1];
            }
            if buff_in.len() % 4 != 0 {
                let hash_result = process(&buff_in[buff_in.len() - 2..], &mut four);
                buff_out64[n_ops * 2] = hash_result[0];
            }
        }
        Ok(buff_out64)
    }

>>>>>>> 27fc5125
    fn merkle_calculate_root_from_proof(
        &self,
        mp: &[Vec<FGL>],
        idx: usize,
        value: &ElementDigest<4>,
        offset: usize,
    ) -> Result<ElementDigest<4>> {
        if mp.len() == offset {
            return Ok(*value);
        }
        let cur_idx = idx & 1;
        let next_idx = idx / 2;
        let init = [FGL::ZERO; 4];

        let mut inhash = vec![FGL::ZERO; 8];
        if cur_idx == 0 {
            let one = value.as_elements();
            inhash[0..4].copy_from_slice(one);
            inhash[4..(4 + 4)].copy_from_slice(&mp[offset][..4]);
        } else {
            inhash[..4].copy_from_slice(&mp[offset][..4]);
            let one = value.as_elements();
            inhash[4..8].copy_from_slice(one);
        }
        let next = self.poseidon.hash(&inhash, &init, 4)?;
        let next_value = ElementDigest::<4>::new(&next);
        self.merkle_calculate_root_from_proof(mp, next_idx, &next_value, offset + 1)
    }

<<<<<<< HEAD
    #[time_profiler()]
=======
    #[cfg(not(any(
        target_feature = "avx512bw",
        target_feature = "avx512cd",
        target_feature = "avx512dq",
        target_feature = "avx512f",
        target_feature = "avx512vl"
    )))]
>>>>>>> 27fc5125
    fn calculate_root_from_group_proof(
        &self,
        mp: &[Vec<FGL>],
        idx: usize,
        vals: &[FGL],
    ) -> Result<ElementDigest<4>> {
        let h = self.h.hash(vals, 0)?;
        self.merkle_calculate_root_from_proof(mp, idx, &h, 0)
    }

    #[cfg(all(
        target_feature = "avx512bw",
        target_feature = "avx512cd",
        target_feature = "avx512dq",
        target_feature = "avx512f",
        target_feature = "avx512vl"
    ))]
    fn calculate_root_from_group_proof(
        &self,
        mp: &[Vec<FGL>],
        idx: usize,
        vals: &[FGL],
    ) -> Result<ElementDigest<4>> {
        let mut vals_0: Vec<FGL> = Vec::with_capacity(vals.len() * 2);
        vals_0.extend_from_slice(vals);
        vals_0.extend_from_slice(vals);
        let h = self.h.hash(&vals_0, 0)?;
        self.merkle_calculate_root_from_proof(mp, idx, &h[0], 0)
    }
}

impl MerkleTree for MerkleTreeGL {
    type BaseField = FGL;
    type MTNode = ElementDigest<4>;
    type ExtendField = F3G;
    fn new() -> Self {
        Self {
            nodes: Vec::new(),
            elements: Vec::new(),
            h: LinearHash::new(),
            width: 0,
            height: 0,
            poseidon: Poseidon::new(),
        }
    }

    fn element_size(&self) -> usize {
        self.elements.len()
    }

    fn to_extend(&self, p_be: &mut Vec<F3G>) {
        assert_eq!(p_be.len(), self.elements.len());
        p_be.par_iter_mut()
            .zip(&self.elements)
            .for_each(|(be_out, f3g_in)| {
                *be_out = F3G::from(*f3g_in);
            });
    }

<<<<<<< HEAD
    #[time_profiler()]
=======
    #[cfg(not(any(
        target_feature = "avx512bw",
        target_feature = "avx512cd",
        target_feature = "avx512dq",
        target_feature = "avx512f",
        target_feature = "avx512vl"
    )))]
>>>>>>> 27fc5125
    fn merkelize(&mut self, buff: Vec<FGL>, width: usize, height: usize) -> Result<()> {
        let max_workers = get_max_workers();

        let mut n_per_thread_f = (height - 1) / max_workers + 1;

        let div = core::cmp::max(width / 8, 1);
        let max_corrected = MAX_OPS_PER_THREAD / div;
        let min_corrected = MIN_OPS_PER_THREAD / div;

        if n_per_thread_f > max_corrected {
            n_per_thread_f = max_corrected;
        }
        if n_per_thread_f < min_corrected {
            n_per_thread_f = min_corrected;
        }

        let mut nodes = vec![Self::MTNode::default(); get_n_nodes(height)];
        let now = Instant::now();
        if !buff.is_empty() {
            nodes
                .par_chunks_mut(n_per_thread_f)
                .zip(buff.par_chunks(n_per_thread_f * width))
                .for_each(|(out, bb)| {
                    let cur_n = bb.len() / width;
                    out.iter_mut().zip(0..cur_n).for_each(|(row_out, j)| {
                        let batch = &bb[(j * width)..((j + 1) * width)];
                        *row_out = self.h.hash(batch, 0).unwrap();
                    });
                });
        }
        log::trace!("linearhash time cost: {}", now.elapsed().as_secs_f64());

        // merklize level
        self.nodes = nodes;
        self.elements = buff;
        self.width = width;
        self.height = height;

        let mut n64: usize = height;
        let mut next_n64: usize = (n64 - 1) / 2 + 1;
        let mut p_in: usize = 0;
        let mut p_out: usize = p_in + next_n64 * 2;
        while n64 > 1 {
            let now = Instant::now();
            self.merklize_level(p_in, next_n64, p_out)?;
            log::trace!(
                "merklize_level {} time cost: {}",
                next_n64,
                now.elapsed().as_secs_f64()
            );
            n64 = next_n64;
            next_n64 = (n64 - 1) / 2 + 1;
            p_in = p_out;
            p_out = p_in + next_n64 * 2;
        }

        Ok(())
    }

    #[cfg(all(
        target_feature = "avx512bw",
        target_feature = "avx512cd",
        target_feature = "avx512dq",
        target_feature = "avx512f",
        target_feature = "avx512vl"
    ))]
    fn merkelize(&mut self, buff: Vec<FGL>, width: usize, height: usize) -> Result<()> {
        let max_workers = get_max_workers();

        let mut n_per_thread_f = (height - 1) / max_workers + 1;

        let div = core::cmp::max(width / 8, 1);
        let max_corrected = MAX_OPS_PER_THREAD / div;
        let min_corrected = MIN_OPS_PER_THREAD / div;

        if n_per_thread_f > max_corrected {
            n_per_thread_f = max_corrected;
        }
        if n_per_thread_f < min_corrected {
            n_per_thread_f = min_corrected;
        }

        let mut nodes = vec![Self::MTNode::default(); get_n_nodes(height)];
        let now = Instant::now();

        if !buff.is_empty() {
            nodes
                .par_chunks_mut(n_per_thread_f)
                .zip(buff.par_chunks(n_per_thread_f * width))
                .for_each(|(out, bb)| {
                    let cur_n = bb.len() / width / 2;
                    (0..cur_n).for_each(|j| {
                        let batch = &bb[(j * width * 2)..((j + 1) * width * 2)];
                        let hash_result = self.h.hash(batch, 0).unwrap();
                        let index = j * 2;
                        if index < out.len() && index + 1 < out.len() {
                            out[index] = hash_result[0];
                            out[index + 1] = hash_result[1];
                        }
                    });
                    if bb.len() % (width * 2) != 0 {
                        let remaining = &bb[cur_n * width * 2..];
                        let mut batch = vec![FGL::ZERO; width * 2];
                        batch[..remaining.len()].copy_from_slice(remaining);
                        batch[remaining.len()..].copy_from_slice(remaining);
                        let hash_result = self.h.hash(&batch, 0).unwrap();
                        out[cur_n * 2] = hash_result[0];
                    }
                });
        }

        log::trace!("linearhash time cost: {}", now.elapsed().as_secs_f64());

        // merklize level
        self.nodes = nodes;
        self.elements = buff;
        self.width = width;
        self.height = height;

        let mut n64: usize = height;
        let mut next_n64: usize = (n64 - 1) / 2 + 1;
        let mut p_in: usize = 0;
        let mut p_out: usize = p_in + next_n64 * 2;
        while n64 > 1 {
            let now = Instant::now();
            self.merklize_level(p_in, next_n64, p_out)?;
            log::trace!(
                "merklize_level {} time cost: {}",
                next_n64,
                now.elapsed().as_secs_f64()
            );
            n64 = next_n64;
            next_n64 = (n64 - 1) / 2 + 1;
            p_in = p_out;
            p_out = p_in + next_n64 * 2;
        }

        Ok(())
    }

    fn get_element(&self, idx: usize, sub_idx: usize) -> FGL {
        self.elements[self.width * idx + sub_idx]
    }

    // the path always returns 2-dim array likes [[x,x,x,x], ...]
    fn get_group_proof(&self, idx: usize) -> Result<(Vec<FGL>, Vec<Vec<FGL>>)> {
        if idx >= self.height {
            return Err(EigenError::MerkleTreeError(
                "access invalid node".to_string(),
            ));
        }

        let v = (0..self.width)
            .map(|i| self.get_element(idx, i))
            .collect::<Vec<_>>();
        let mp = self.merkle_gen_merkle_proof(idx, 0, self.height);
        Ok((v, mp))
    }

    fn eq_root(&self, r1: &Self::MTNode, r2: &Self::MTNode) -> bool {
        r1 == r2
    }

    fn verify_group_proof(
        &self,
        root: &Self::MTNode,
        mp: &[Vec<FGL>],
        idx: usize,
        group_elements: &[FGL],
    ) -> Result<bool> {
        let c_root = self.calculate_root_from_group_proof(mp, idx, group_elements)?;
        Ok(self.eq_root(root, &c_root))
    }

    fn root(&self) -> Self::MTNode {
        self.nodes[self.nodes.len() - 1]
    }
}

#[cfg(test)]
mod tests {
    use crate::merklehash::MerkleTreeGL;
    use crate::traits::MTNodeType;
    use crate::traits::MerkleTree;
    use plonky::field_gl::Fr as FGL;

    #[test]
    fn test_merklehash_gl_simple() {
        let n = 256;
        let idx = 3;
        let n_pols = 9;

        let mut cols: Vec<FGL> = vec![FGL::ZERO; n_pols * n];
        for i in 0..n {
            for j in 0..n_pols {
                cols[i * n_pols + j] = FGL::from((i + j * 1000) as u64);
            }
        }
        let mut tree = MerkleTreeGL::new();
        tree.merkelize(cols, n_pols, n).unwrap();
        let (v, mp) = tree.get_group_proof(idx).unwrap();
        let root = tree.root();
        let re = root.as_elements();
        let expected = vec![
            FGL::from(11508832812350783315u64),
            FGL::from(5044133147279090978u64),
            FGL::from(6335412741057168694u64),
            FGL::from(12530816673814004438u64),
        ];
        assert_eq!(expected, re);

        assert!(tree.verify_group_proof(&root, &mp, idx, &v).unwrap());
    }

    #[test]
    fn test_merklehash_gl_small() {
        let n = 256;
        let idx = 3;
        let n_pols = 9;
        let mut pols: Vec<FGL> = vec![FGL::ZERO; n_pols * n];
        for i in 0..n {
            for j in 0..n_pols {
                pols[i * n_pols + j] = FGL::from((i + j * 1000) as u64);
            }
        }

        let mut tree = MerkleTreeGL::new();
        tree.merkelize(pols, n_pols, n).unwrap();
        let (group_elements, mp) = tree.get_group_proof(idx).unwrap();
        let root = tree.root();
        assert!(tree
            .verify_group_proof(&root, &mp, idx, &group_elements)
            .unwrap());
    }

    #[test]
    fn test_merklehash_gl_not_power_of_2() {
        let n = 33;
        let idx = 32;
        let n_pols = 6;
        let mut pols: Vec<FGL> = vec![FGL::ZERO; n_pols * n];
        for i in 0..n {
            for j in 0..n_pols {
                pols[i * n_pols + j] = FGL::from((i + j * 1000) as u64);
            }
        }

        let mut tree = MerkleTreeGL::new();
        tree.merkelize(pols, n_pols, n).unwrap();
        let (group_elements, mp) = tree.get_group_proof(idx).unwrap();
        let root = tree.root();

        let re = root.as_elements();
        let expected = vec![
            FGL::from(10952823080416094333u64),
            FGL::from(14127307315435918656u64),
            FGL::from(18155557507084305090u64),
            FGL::from(4650815682547343351u64),
        ];
        assert_eq!(expected, re);

        assert!(tree
            .verify_group_proof(&root, &mp, idx, &group_elements)
            .unwrap());
    }

    #[test]
    fn test_merklehash_gl_big() {
        let n = 1 << 16;
        let idx = 32;
        let n_pols = 50;
        let mut pols: Vec<FGL> = vec![FGL::ZERO; n_pols * n];
        for i in 0..n {
            for j in 0..n_pols {
                pols[i * n_pols + j] = FGL::from((i + j * 1000) as u64);
            }
        }
        let mut tree = MerkleTreeGL::new();
        tree.merkelize(pols, n_pols, n).unwrap();
        let (group_elements, mp) = tree.get_group_proof(idx).unwrap();
        let root = tree.root();
        assert!(tree
            .verify_group_proof(&root, &mp, idx, &group_elements)
            .unwrap());
    }
    //TODO save and restore to file
}<|MERGE_RESOLUTION|>--- conflicted
+++ resolved
@@ -103,9 +103,7 @@
         Ok(())
     }
 
-<<<<<<< HEAD
     #[time_profiler()]
-=======
     #[cfg(not(any(
         target_feature = "avx512bw",
         target_feature = "avx512cd",
@@ -113,7 +111,6 @@
         target_feature = "avx512f",
         target_feature = "avx512vl"
     )))]
->>>>>>> 27fc5125
     fn do_merklize_level(
         &self,
         buff_in: &[ElementDigest<4>],
@@ -139,9 +136,6 @@
         Ok(buff_out64)
     }
 
-<<<<<<< HEAD
-    #[time_profiler()]
-=======
     #[cfg(all(
         target_feature = "avx512bw",
         target_feature = "avx512cd",
@@ -190,7 +184,7 @@
         Ok(buff_out64)
     }
 
->>>>>>> 27fc5125
+    #[time_profiler()]
     fn merkle_calculate_root_from_proof(
         &self,
         mp: &[Vec<FGL>],
@@ -220,9 +214,7 @@
         self.merkle_calculate_root_from_proof(mp, next_idx, &next_value, offset + 1)
     }
 
-<<<<<<< HEAD
     #[time_profiler()]
-=======
     #[cfg(not(any(
         target_feature = "avx512bw",
         target_feature = "avx512cd",
@@ -230,7 +222,6 @@
         target_feature = "avx512f",
         target_feature = "avx512vl"
     )))]
->>>>>>> 27fc5125
     fn calculate_root_from_group_proof(
         &self,
         mp: &[Vec<FGL>],
@@ -290,9 +281,7 @@
             });
     }
 
-<<<<<<< HEAD
     #[time_profiler()]
-=======
     #[cfg(not(any(
         target_feature = "avx512bw",
         target_feature = "avx512cd",
@@ -300,7 +289,6 @@
         target_feature = "avx512f",
         target_feature = "avx512vl"
     )))]
->>>>>>> 27fc5125
     fn merkelize(&mut self, buff: Vec<FGL>, width: usize, height: usize) -> Result<()> {
         let max_workers = get_max_workers();
 
@@ -486,6 +474,7 @@
     use crate::traits::MTNodeType;
     use crate::traits::MerkleTree;
     use plonky::field_gl::Fr as FGL;
+    use std::time::Instant;
 
     #[test]
     fn test_merklehash_gl_simple() {
@@ -499,10 +488,13 @@
                 cols[i * n_pols + j] = FGL::from((i + j * 1000) as u64);
             }
         }
+        let start = Instant::now();
         let mut tree = MerkleTreeGL::new();
         tree.merkelize(cols, n_pols, n).unwrap();
         let (v, mp) = tree.get_group_proof(idx).unwrap();
         let root = tree.root();
+        let duration = start.elapsed();
+        println!("time: {:?}", duration);
         let re = root.as_elements();
         let expected = vec![
             FGL::from(11508832812350783315u64),
@@ -578,6 +570,7 @@
                 pols[i * n_pols + j] = FGL::from((i + j * 1000) as u64);
             }
         }
+
         let mut tree = MerkleTreeGL::new();
         tree.merkelize(pols, n_pols, n).unwrap();
         let (group_elements, mp) = tree.get_group_proof(idx).unwrap();
