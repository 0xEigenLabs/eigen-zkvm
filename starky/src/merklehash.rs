--- conflicted
+++ resolved
@@ -170,11 +170,7 @@
         return self.elements.len();
     }
 
-<<<<<<< HEAD
-    fn to_fng(&self, p_be: &mut Vec<F3G>) {
-=======
     fn to_extend(&self, p_be: &mut Vec<F3G>) {
->>>>>>> 044dae15
         assert_eq!(p_be.len(), self.elements.len());
         p_be.par_iter_mut()
             .zip(&self.elements)
