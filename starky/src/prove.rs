--- conflicted
+++ resolved
@@ -99,14 +99,8 @@
         pil,
         stark_struct,
         prover_addr,
-<<<<<<< HEAD
     )?;
-    log::debug!("verify the proof...");
-=======
-    )
-    .unwrap();
     log::debug!("generate the proof done");
->>>>>>> 8263e14c
 
     let result = stark_verify::<M, T>(
         &starkproof,
